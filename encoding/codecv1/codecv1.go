package codecv1

import (
	"crypto/sha256"
	"encoding/binary"
	"encoding/hex"
	"errors"
	"fmt"
	"math/big"
	"strings"

	"github.com/scroll-tech/go-ethereum/common"
	"github.com/scroll-tech/go-ethereum/core/types"
	"github.com/scroll-tech/go-ethereum/crypto"
	"github.com/scroll-tech/go-ethereum/crypto/kzg4844"

	"github.com/scroll-tech/da-codec/encoding"
	"github.com/scroll-tech/da-codec/encoding/codecv0"
)

// MaxNumChunks is the maximum number of chunks that a batch can contain.
const MaxNumChunks = 15

const BlockContextByteSize = codecv0.BlockContextByteSize

// DABlock represents a Data Availability Block.
type DABlock = codecv0.DABlock

// DAChunk groups consecutive DABlocks with their transactions.
type DAChunk codecv0.DAChunk

// DAChunkRawTx groups consecutive DABlocks with their transactions.
type DAChunkRawTx = codecv0.DAChunkRawTx

// DABatch contains metadata about a batch of DAChunks.
type DABatch struct {
	// header
	Version                uint8
	BatchIndex             uint64
	L1MessagePopped        uint64
	TotalL1MessagePopped   uint64
	DataHash               common.Hash
	BlobVersionedHash      common.Hash
	ParentBatchHash        common.Hash
	SkippedL1MessageBitmap []byte

	// blob payload
	blob *kzg4844.Blob
	z    *kzg4844.Point
}

// NewDABlock creates a new DABlock from the given encoding.Block and the total number of L1 messages popped before.
func NewDABlock(block *encoding.Block, totalL1MessagePoppedBefore uint64) (*DABlock, error) {
	return codecv0.NewDABlock(block, totalL1MessagePoppedBefore)
}

// NewDAChunk creates a new DAChunk from the given encoding.Chunk and the total number of L1 messages popped before.
func NewDAChunk(chunk *encoding.Chunk, totalL1MessagePoppedBefore uint64) (*DAChunk, error) {
	if len(chunk.Blocks) == 0 {
		return nil, errors.New("number of blocks is 0")
	}

	if len(chunk.Blocks) > 255 {
		return nil, errors.New("number of blocks exceeds 1 byte")
	}

	var blocks []*DABlock
	var txs [][]*types.TransactionData

	for _, block := range chunk.Blocks {
		b, err := NewDABlock(block, totalL1MessagePoppedBefore)
		if err != nil {
			return nil, err
		}
		blocks = append(blocks, b)
		totalL1MessagePoppedBefore += block.NumL1Messages(totalL1MessagePoppedBefore)
		txs = append(txs, block.Transactions)
	}

	daChunk := DAChunk{
		Blocks:       blocks,
		Transactions: txs,
	}

	return &daChunk, nil
}

// Encode serializes the DAChunk into a slice of bytes.
func (c *DAChunk) Encode() []byte {
	var chunkBytes []byte
	chunkBytes = append(chunkBytes, byte(len(c.Blocks)))

	for _, block := range c.Blocks {
		blockBytes := block.Encode()
		chunkBytes = append(chunkBytes, blockBytes...)
	}

	return chunkBytes
}

// DecodeDAChunksRawTx takes a byte slice and decodes it into a []*DAChunkRawTx.
// Beginning from codecv1 tx data posted to blobs, not to chunk bytes in calldata
func DecodeDAChunksRawTx(bytes [][]byte) ([]*DAChunkRawTx, error) {
	var chunks []*DAChunkRawTx
	for _, chunk := range bytes {
		if len(chunk) < 1 {
			return nil, fmt.Errorf("invalid chunk, length is less than 1")
		}

		numBlocks := int(chunk[0])
		if len(chunk) < 1+numBlocks*BlockContextByteSize {
			return nil, fmt.Errorf("chunk size doesn't match with numBlocks, byte length of chunk: %v, expected length: %v", len(chunk), 1+numBlocks*BlockContextByteSize)
		}

		blocks := make([]*DABlock, numBlocks)
		for i := 0; i < numBlocks; i++ {
			startIdx := 1 + i*BlockContextByteSize // add 1 to skip numBlocks byte
			endIdx := startIdx + BlockContextByteSize
			blocks[i] = &DABlock{}
			err := blocks[i].Decode(chunk[startIdx:endIdx])
			if err != nil {
				return nil, err
			}
		}

		var transactions []types.Transactions

		chunks = append(chunks, &DAChunkRawTx{
			Blocks:       blocks,
			Transactions: transactions, // Transactions field is still empty in the phase of DecodeDAChunksRawTx, because txs moved to bobs and filled in DecodeTxsFromBlob method.
		})
	}
	return chunks, nil
}

// Hash computes the hash of the DAChunk data.
func (c *DAChunk) Hash() (common.Hash, error) {
	var dataBytes []byte

	// concatenate block contexts
	for _, block := range c.Blocks {
		encodedBlock := block.Encode()
		// only the first 58 bytes are used in the hashing process
		dataBytes = append(dataBytes, encodedBlock[:58]...)
	}

	// concatenate l1 tx hashes
	for _, blockTxs := range c.Transactions {
		for _, txData := range blockTxs {
			if txData.Type != types.L1MessageTxType {
				continue
			}

			txHash := strings.TrimPrefix(txData.TxHash, "0x")
			hashBytes, err := hex.DecodeString(txHash)
			if err != nil {
				return common.Hash{}, err
			}
			if len(hashBytes) != 32 {
				return common.Hash{}, fmt.Errorf("unexpected hash: %s", txData.TxHash)
			}
			dataBytes = append(dataBytes, hashBytes...)
		}
	}

	hash := crypto.Keccak256Hash(dataBytes)
	return hash, nil
}

// NewDABatch creates a DABatch from the provided encoding.Batch.
func NewDABatch(batch *encoding.Batch) (*DABatch, error) {
	// this encoding can only support a fixed number of chunks per batch
	if len(batch.Chunks) > MaxNumChunks {
		return nil, errors.New("too many chunks in batch")
	}

	if len(batch.Chunks) == 0 {
		return nil, errors.New("too few chunks in batch")
	}

	// batch data hash
	dataHash, err := ComputeBatchDataHash(batch.Chunks, batch.TotalL1MessagePoppedBefore)
	if err != nil {
		return nil, err
	}

	// skipped L1 messages bitmap
	bitmapBytes, totalL1MessagePoppedAfter, err := encoding.ConstructSkippedBitmap(batch.Index, batch.Chunks, batch.TotalL1MessagePoppedBefore)
	if err != nil {
		return nil, err
	}

	// blob payload
	blob, blobVersionedHash, z, err := constructBlobPayload(batch.Chunks, false /* no mock */)
	if err != nil {
		return nil, err
	}

	daBatch := DABatch{
		Version:                uint8(encoding.CodecV1),
		BatchIndex:             batch.Index,
		L1MessagePopped:        totalL1MessagePoppedAfter - batch.TotalL1MessagePoppedBefore,
		TotalL1MessagePopped:   totalL1MessagePoppedAfter,
		DataHash:               dataHash,
		BlobVersionedHash:      blobVersionedHash,
		ParentBatchHash:        batch.ParentBatchHash,
		SkippedL1MessageBitmap: bitmapBytes,
		blob:                   blob,
		z:                      z,
	}

	return &daBatch, nil
}

// ComputeBatchDataHash computes the data hash of the batch.
// Note: The batch hash and batch data hash are two different hashes,
// the former is used for identifying a badge in the contracts,
// the latter is used in the public input to the provers.
func ComputeBatchDataHash(chunks []*encoding.Chunk, totalL1MessagePoppedBefore uint64) (common.Hash, error) {
	var dataBytes []byte
	totalL1MessagePoppedBeforeChunk := totalL1MessagePoppedBefore

	for _, chunk := range chunks {
		daChunk, err := NewDAChunk(chunk, totalL1MessagePoppedBeforeChunk)
		if err != nil {
			return common.Hash{}, err
		}
		totalL1MessagePoppedBeforeChunk += chunk.NumL1Messages(totalL1MessagePoppedBeforeChunk)
		chunkHash, err := daChunk.Hash()
		if err != nil {
			return common.Hash{}, err
		}
		dataBytes = append(dataBytes, chunkHash.Bytes()...)
	}

	dataHash := crypto.Keccak256Hash(dataBytes)
	return dataHash, nil
}

// constructBlobPayload constructs the 4844 blob payload.
func constructBlobPayload(chunks []*encoding.Chunk, useMockTxData bool) (*kzg4844.Blob, common.Hash, *kzg4844.Point, error) {
	// metadata consists of num_chunks (2 bytes) and chunki_size (4 bytes per chunk)
	metadataLength := 2 + MaxNumChunks*4

	// the raw (un-padded) blob payload
	blobBytes := make([]byte, metadataLength)

	// challenge digest preimage
	// 1 hash for metadata, 1 hash for each chunk, 1 hash for blob versioned hash
	challengePreimage := make([]byte, (1+MaxNumChunks+1)*32)

	// the chunk data hash used for calculating the challenge preimage
	var chunkDataHash common.Hash

	// blob metadata: num_chunks
	binary.BigEndian.PutUint16(blobBytes[0:], uint16(len(chunks)))

	// encode blob metadata and L2 transactions,
	// and simultaneously also build challenge preimage
	for chunkID, chunk := range chunks {
		currentChunkStartIndex := len(blobBytes)

		for _, block := range chunk.Blocks {
			for _, tx := range block.Transactions {
				if tx.Type == types.L1MessageTxType {
					continue
				}

				// encode L2 txs into blob payload
				rlpTxData, err := encoding.ConvertTxDataToRLPEncoding(tx, useMockTxData)
				if err != nil {
					return nil, common.Hash{}, nil, err
				}
				blobBytes = append(blobBytes, rlpTxData...)
			}
		}

		// blob metadata: chunki_size
		if chunkSize := len(blobBytes) - currentChunkStartIndex; chunkSize != 0 {
			binary.BigEndian.PutUint32(blobBytes[2+4*chunkID:], uint32(chunkSize))
		}

		// challenge: compute chunk data hash
		chunkDataHash = crypto.Keccak256Hash(blobBytes[currentChunkStartIndex:])
		copy(challengePreimage[32+chunkID*32:], chunkDataHash[:])
	}

	// if we have fewer than MaxNumChunks chunks, the rest
	// of the blob metadata is correctly initialized to 0,
	// but we need to add padding to the challenge preimage
	for chunkID := len(chunks); chunkID < MaxNumChunks; chunkID++ {
		// use the last chunk's data hash as padding
		copy(challengePreimage[32+chunkID*32:], chunkDataHash[:])
	}

	// challenge: compute metadata hash
	hash := crypto.Keccak256Hash(blobBytes[0:metadataLength])
	copy(challengePreimage[0:], hash[:])

	// convert raw data to BLSFieldElements
	blob, err := encoding.MakeBlobCanonical(blobBytes)
	if err != nil {
		return nil, common.Hash{}, nil, err
	}

	// compute blob versioned hash
	c, err := kzg4844.BlobToCommitment(blob)
	if err != nil {
		return nil, common.Hash{}, nil, errors.New("failed to create blob commitment")
	}
	blobVersionedHash := kzg4844.CalcBlobHashV1(sha256.New(), &c)

	// challenge: append blob versioned hash
	copy(challengePreimage[(1+MaxNumChunks)*32:], blobVersionedHash[:])

	// compute z = challenge_digest % BLS_MODULUS
	challengeDigest := crypto.Keccak256Hash(challengePreimage)
	pointBigInt := new(big.Int).Mod(new(big.Int).SetBytes(challengeDigest[:]), encoding.BLSModulus)
	pointBytes := pointBigInt.Bytes()

	// the challenge point z
	var z kzg4844.Point
	start := 32 - len(pointBytes)
	copy(z[start:], pointBytes)

	return blob, blobVersionedHash, &z, nil
}

<<<<<<< HEAD
// MakeBlobCanonical converts the raw blob data into the canonical blob representation of 4096 BLSFieldElements.
func MakeBlobCanonical(blobBytes []byte) (*kzg4844.Blob, error) {
	// blob contains 131072 bytes but we can only utilize 31/32 of these
	if len(blobBytes) > 126976 {
		return nil, fmt.Errorf("oversized batch payload, blob bytes length: %v, max length: %v", len(blobBytes), 126976)
	}

	// the canonical (padded) blob payload
	var blob kzg4844.Blob

	// encode blob payload by prepending every 31 bytes with 1 zero byte
	index := 0

	for from := 0; from < len(blobBytes); from += 31 {
		to := from + 31
		if to > len(blobBytes) {
			to = len(blobBytes)
		}
		copy(blob[index+1:], blobBytes[from:to])
		index += 32
	}

	return &blob, nil
}

// DecodeTxsFromBytes decodes txs from blob bytes and writes to chunks
func DecodeTxsFromBytes(blobBytes []byte, chunks []*DAChunkRawTx, maxNumChunks int) error {
	numChunks := int(binary.BigEndian.Uint16(blobBytes[0:2]))
	if numChunks != len(chunks) {
		return fmt.Errorf("blob chunk number is not same as calldata, blob num chunks: %d, calldata num chunks: %d", numChunks, len(chunks))
	}
	index := 2 + maxNumChunks*4
	for chunkID, chunk := range chunks {
		var transactions []types.Transactions
		chunkSize := int(binary.BigEndian.Uint32(blobBytes[2+4*chunkID : 2+4*chunkID+4]))

		chunkBytes := blobBytes[index : index+chunkSize]
		curIndex := 0
		for _, block := range chunk.Blocks {
			var blockTransactions types.Transactions
			txNum := int(block.NumTransactions - block.NumL1Messages)
			for i := 0; i < txNum; i++ {
				tx, nextIndex, err := GetNextTx(chunkBytes, curIndex)
				if err != nil {
					return fmt.Errorf("couldn't decode next tx from blob bytes: %w, index: %d", err, index+curIndex+4)
				}
				curIndex = nextIndex
				blockTransactions = append(blockTransactions, tx)
			}
			transactions = append(transactions, blockTransactions)
		}
		chunk.Transactions = transactions
		index += chunkSize
	}
	return nil
}

// DecodeTxsFromBlob decodes txs from blob bytes and writes to chunks
func DecodeTxsFromBlob(blob *kzg4844.Blob, chunks []*DAChunkRawTx) error {
	blobBytes := BytesFromBlobCanonical(blob)
	return DecodeTxsFromBytes(blobBytes[:], chunks, MaxNumChunks)
}

var errSmallLength error = fmt.Errorf("length of blob bytes is too small")

// GetNextTx parses blob bytes to find length of payload of next Tx and decode it
func GetNextTx(bytes []byte, index int) (*types.Transaction, int, error) {
	var nextIndex int
	length := len(bytes)
	if length < index+1 {
		return nil, 0, errSmallLength
	}
	var txBytes []byte
	if bytes[index] <= 0x7f {
		// the first byte is transaction type, rlp encoding begins from next byte
		txBytes = append(txBytes, bytes[index])
		index++
	}
	if length < index+1 {
		return nil, 0, errSmallLength
	}
	if bytes[index] >= 0xc0 && bytes[index] <= 0xf7 {
		// length of payload is simply bytes[index] - 0xc0
		payloadLen := int(bytes[index] - 0xc0)
		if length < index+1+payloadLen {
			return nil, 0, errSmallLength
		}
		txBytes = append(txBytes, bytes[index:index+1+payloadLen]...)
		nextIndex = index + 1 + payloadLen
	} else if bytes[index] > 0xf7 {
		// the length of payload is encoded in next bytes[index] - 0xf7 bytes
		// length of bytes representation of length of payload
		lenPayloadLen := int(bytes[index] - 0xf7)
		if length < index+1+lenPayloadLen {
			return nil, 0, errSmallLength
		}
		lenBytes := bytes[index+1 : index+1+lenPayloadLen]
		for len(lenBytes) < 8 {
			lenBytes = append([]byte{0x0}, lenBytes...)
		}
		payloadLen := binary.BigEndian.Uint64(lenBytes)

		if length < index+1+lenPayloadLen+int(payloadLen) {
			return nil, 0, errSmallLength
		}
		txBytes = append(txBytes, bytes[index:index+1+lenPayloadLen+int(payloadLen)]...)
		nextIndex = index + 1 + lenPayloadLen + int(payloadLen)
	} else {
		return nil, 0, fmt.Errorf("incorrect format of rlp encoding")
	}
	tx := &types.Transaction{}
	err := tx.UnmarshalBinary(txBytes)
	if err != nil {
		return nil, 0, fmt.Errorf("failed to unmarshal tx, err: %w", err)
	}
	return tx, nextIndex, nil
}

// BytesFromBlobCanonical converts the canonical blob representation into the raw blob data
func BytesFromBlobCanonical(blob *kzg4844.Blob) [126976]byte {
	var blobBytes [126976]byte
	for from := 0; from < len(blob); from += 32 {
		copy(blobBytes[from/32*31:], blob[from+1:from+32])
	}
	return blobBytes
}

=======
>>>>>>> 9e323130
// NewDABatchFromBytes decodes the given byte slice into a DABatch.
// Note: This function only populates the batch header, it leaves the blob-related fields empty.
func NewDABatchFromBytes(data []byte) (*DABatch, error) {
	if len(data) < 121 {
		return nil, fmt.Errorf("insufficient data for DABatch, expected at least 121 bytes but got %d", len(data))
	}

	b := &DABatch{
		Version:                data[0],
		BatchIndex:             binary.BigEndian.Uint64(data[1:9]),
		L1MessagePopped:        binary.BigEndian.Uint64(data[9:17]),
		TotalL1MessagePopped:   binary.BigEndian.Uint64(data[17:25]),
		DataHash:               common.BytesToHash(data[25:57]),
		BlobVersionedHash:      common.BytesToHash(data[57:89]),
		ParentBatchHash:        common.BytesToHash(data[89:121]),
		SkippedL1MessageBitmap: data[121:],
	}

	return b, nil
}

// Encode serializes the DABatch into bytes.
func (b *DABatch) Encode() []byte {
	batchBytes := make([]byte, 121+len(b.SkippedL1MessageBitmap))
	batchBytes[0] = b.Version
	binary.BigEndian.PutUint64(batchBytes[1:], b.BatchIndex)
	binary.BigEndian.PutUint64(batchBytes[9:], b.L1MessagePopped)
	binary.BigEndian.PutUint64(batchBytes[17:], b.TotalL1MessagePopped)
	copy(batchBytes[25:], b.DataHash[:])
	copy(batchBytes[57:], b.BlobVersionedHash[:])
	copy(batchBytes[89:], b.ParentBatchHash[:])
	copy(batchBytes[121:], b.SkippedL1MessageBitmap[:])
	return batchBytes
}

// Hash computes the hash of the serialized DABatch.
func (b *DABatch) Hash() common.Hash {
	bytes := b.Encode()
	return crypto.Keccak256Hash(bytes)
}

// BlobDataProof computes the abi-encoded blob verification data.
func (b *DABatch) BlobDataProof() ([]byte, error) {
	if b.blob == nil {
		return nil, errors.New("called BlobDataProof with empty blob")
	}
	if b.z == nil {
		return nil, errors.New("called BlobDataProof with empty z")
	}

	commitment, err := kzg4844.BlobToCommitment(b.blob)
	if err != nil {
		return nil, errors.New("failed to create blob commitment")
	}

	proof, y, err := kzg4844.ComputeProof(b.blob, *b.z)
	if err != nil {
		return nil, fmt.Errorf("failed to create KZG proof at point, err: %w, z: %v", err, hex.EncodeToString(b.z[:]))
	}

	return encoding.BlobDataProofFromValues(*b.z, y, commitment, proof), nil
}

// Blob returns the blob of the batch.
func (b *DABatch) Blob() *kzg4844.Blob {
	return b.blob
}

// EstimateChunkL1CommitBlobSize estimates the size of the L1 commit blob for a single chunk.
func EstimateChunkL1CommitBlobSize(c *encoding.Chunk) (uint64, error) {
	metadataSize := uint64(2 + 4*MaxNumChunks) // over-estimate: adding metadata length
	chunkDataSize, err := chunkL1CommitBlobDataSize(c)
	if err != nil {
		return 0, err
	}
	return encoding.CalculatePaddedBlobSize(metadataSize + chunkDataSize), nil
}

// EstimateBatchL1CommitBlobSize estimates the total size of the L1 commit blob for a batch.
func EstimateBatchL1CommitBlobSize(b *encoding.Batch) (uint64, error) {
	metadataSize := uint64(2 + 4*MaxNumChunks)
	var batchDataSize uint64
	for _, c := range b.Chunks {
		chunkDataSize, err := chunkL1CommitBlobDataSize(c)
		if err != nil {
			return 0, err
		}
		batchDataSize += chunkDataSize
	}
	return encoding.CalculatePaddedBlobSize(metadataSize + batchDataSize), nil
}

func chunkL1CommitBlobDataSize(c *encoding.Chunk) (uint64, error) {
	var dataSize uint64
	for _, block := range c.Blocks {
		for _, tx := range block.Transactions {
			if tx.Type == types.L1MessageTxType {
				continue
			}

			rlpTxData, err := encoding.ConvertTxDataToRLPEncoding(tx, false /* no mock */)
			if err != nil {
				return 0, err
			}
			dataSize += uint64(len(rlpTxData))
		}
	}
	return dataSize, nil
}

// CalldataNonZeroByteGas is the gas consumption per non zero byte in calldata.
const CalldataNonZeroByteGas = 16

// GetKeccak256Gas calculates the gas cost for computing the keccak256 hash of a given size.
func GetKeccak256Gas(size uint64) uint64 {
	return GetMemoryExpansionCost(size) + 30 + 6*((size+31)/32)
}

// GetMemoryExpansionCost calculates the cost of memory expansion for a given memoryByteSize.
func GetMemoryExpansionCost(memoryByteSize uint64) uint64 {
	memorySizeWord := (memoryByteSize + 31) / 32
	memoryCost := (memorySizeWord*memorySizeWord)/512 + (3 * memorySizeWord)
	return memoryCost
}

// EstimateBlockL1CommitGas calculates the total L1 commit gas for this block approximately.
func EstimateBlockL1CommitGas(b *encoding.Block) uint64 {
	var total uint64
	var numL1Messages uint64
	for _, txData := range b.Transactions {
		if txData.Type == types.L1MessageTxType {
			numL1Messages++
			continue
		}
	}

	// 60 bytes BlockContext calldata
	total += CalldataNonZeroByteGas * 60

	// sload
	total += 2100 * numL1Messages // numL1Messages times cold sload in L1MessageQueue

	// staticcall
	total += 100 * numL1Messages // numL1Messages times call to L1MessageQueue
	total += 100 * numL1Messages // numL1Messages times warm address access to L1MessageQueue

	total += GetMemoryExpansionCost(36) * numL1Messages // staticcall to proxy
	total += 100 * numL1Messages                        // read admin in proxy
	total += 100 * numL1Messages                        // read impl in proxy
	total += 100 * numL1Messages                        // access impl
	total += GetMemoryExpansionCost(36) * numL1Messages // delegatecall to impl

	return total
}

// EstimateChunkL1CommitCalldataSize calculates the calldata size needed for committing a chunk to L1 approximately.
func EstimateChunkL1CommitCalldataSize(c *encoding.Chunk) uint64 {
	return uint64(60 * len(c.Blocks))
}

// EstimateChunkL1CommitGas calculates the total L1 commit gas for this chunk approximately.
func EstimateChunkL1CommitGas(c *encoding.Chunk) uint64 {
	var totalNonSkippedL1Messages uint64
	var totalL1CommitGas uint64
	for _, block := range c.Blocks {
		totalNonSkippedL1Messages += uint64(len(block.Transactions)) - block.NumL2Transactions()
		blockL1CommitGas := EstimateBlockL1CommitGas(block)
		totalL1CommitGas += blockL1CommitGas
	}

	numBlocks := uint64(len(c.Blocks))
	totalL1CommitGas += 100 * numBlocks        // numBlocks times warm sload
	totalL1CommitGas += CalldataNonZeroByteGas // numBlocks field of chunk encoding in calldata

	totalL1CommitGas += GetKeccak256Gas(58*numBlocks + 32*totalNonSkippedL1Messages) // chunk hash
	return totalL1CommitGas
}

// EstimateBatchL1CommitGas calculates the total L1 commit gas for this batch approximately.
func EstimateBatchL1CommitGas(b *encoding.Batch) uint64 {
	var totalL1CommitGas uint64

	// Add extra gas costs
	totalL1CommitGas += 100000                 // constant to account for ops like _getAdmin, _implementation, _requireNotPaused, etc
	totalL1CommitGas += 4 * 2100               // 4 one-time cold sload for commitBatch
	totalL1CommitGas += 20000                  // 1 time sstore
	totalL1CommitGas += 21000                  // base fee for tx
	totalL1CommitGas += CalldataNonZeroByteGas // version in calldata

	// adjusting gas:
	// add 1 time cold sload (2100 gas) for L1MessageQueue
	// add 1 time cold address access (2600 gas) for L1MessageQueue
	// minus 1 time warm sload (100 gas) & 1 time warm address access (100 gas)
	totalL1CommitGas += (2100 + 2600 - 100 - 100)
	totalL1CommitGas += GetKeccak256Gas(89 + 32)           // parent batch header hash, length is estimated as 89 (constant part)+ 32 (1 skippedL1MessageBitmap)
	totalL1CommitGas += CalldataNonZeroByteGas * (89 + 32) // parent batch header in calldata

	// adjust batch data hash gas cost
	totalL1CommitGas += GetKeccak256Gas(uint64(32 * len(b.Chunks)))

	totalL1MessagePoppedBefore := b.TotalL1MessagePoppedBefore

	for _, chunk := range b.Chunks {
		chunkL1CommitGas := EstimateChunkL1CommitGas(chunk)
		totalL1CommitGas += chunkL1CommitGas

		totalL1MessagePoppedInChunk := chunk.NumL1Messages(totalL1MessagePoppedBefore)
		totalL1MessagePoppedBefore += totalL1MessagePoppedInChunk

		totalL1CommitGas += CalldataNonZeroByteGas * (32 * (totalL1MessagePoppedInChunk + 255) / 256)
		totalL1CommitGas += GetKeccak256Gas(89 + 32*(totalL1MessagePoppedInChunk+255)/256)

		totalL1CommitCalldataSize := EstimateChunkL1CommitCalldataSize(chunk)
		totalL1CommitGas += GetMemoryExpansionCost(totalL1CommitCalldataSize)
	}

	return totalL1CommitGas
}

// EstimateBatchL1CommitCalldataSize calculates the calldata size in l1 commit for this batch approximately.
func EstimateBatchL1CommitCalldataSize(b *encoding.Batch) uint64 {
	var totalL1CommitCalldataSize uint64
	for _, chunk := range b.Chunks {
		totalL1CommitCalldataSize += EstimateChunkL1CommitCalldataSize(chunk)
	}
	return totalL1CommitCalldataSize
}<|MERGE_RESOLUTION|>--- conflicted
+++ resolved
@@ -326,31 +326,6 @@
 	return blob, blobVersionedHash, &z, nil
 }
 
-<<<<<<< HEAD
-// MakeBlobCanonical converts the raw blob data into the canonical blob representation of 4096 BLSFieldElements.
-func MakeBlobCanonical(blobBytes []byte) (*kzg4844.Blob, error) {
-	// blob contains 131072 bytes but we can only utilize 31/32 of these
-	if len(blobBytes) > 126976 {
-		return nil, fmt.Errorf("oversized batch payload, blob bytes length: %v, max length: %v", len(blobBytes), 126976)
-	}
-
-	// the canonical (padded) blob payload
-	var blob kzg4844.Blob
-
-	// encode blob payload by prepending every 31 bytes with 1 zero byte
-	index := 0
-
-	for from := 0; from < len(blobBytes); from += 31 {
-		to := from + 31
-		if to > len(blobBytes) {
-			to = len(blobBytes)
-		}
-		copy(blob[index+1:], blobBytes[from:to])
-		index += 32
-	}
-
-	return &blob, nil
-}
 
 // DecodeTxsFromBytes decodes txs from blob bytes and writes to chunks
 func DecodeTxsFromBytes(blobBytes []byte, chunks []*DAChunkRawTx, maxNumChunks int) error {
@@ -454,8 +429,6 @@
 	return blobBytes
 }
 
-=======
->>>>>>> 9e323130
 // NewDABatchFromBytes decodes the given byte slice into a DABatch.
 // Note: This function only populates the batch header, it leaves the blob-related fields empty.
 func NewDABatchFromBytes(data []byte) (*DABatch, error) {
