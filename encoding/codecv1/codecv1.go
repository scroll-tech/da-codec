package codecv1

import (
	"crypto/sha256"
	"encoding/binary"
	"encoding/hex"
	"errors"
	"fmt"
	"math/big"
	"strings"
	"sync"

	"github.com/scroll-tech/go-ethereum/accounts/abi"
	"github.com/scroll-tech/go-ethereum/common"
	"github.com/scroll-tech/go-ethereum/core/types"
	"github.com/scroll-tech/go-ethereum/crypto"
	"github.com/scroll-tech/go-ethereum/crypto/kzg4844"

	"github.com/scroll-tech/da-codec/encoding"
	"github.com/scroll-tech/da-codec/encoding/codecv0"
)

// BLSModulus is the BLS modulus defined in EIP-4844.
var BLSModulus = new(big.Int).SetBytes(common.FromHex("0x73eda753299d7d483339d80809a1d80553bda402fffe5bfeffffffff00000001"))

// MaxNumChunks is the maximum number of chunks that a batch can contain.
const MaxNumChunks = 15

const BlockContextByteSize = 60

// DABlock represents a Data Availability Block.
type DABlock = codecv0.DABlock

// DAChunk groups consecutive DABlocks with their transactions.
type DAChunk codecv0.DAChunk

// DAChunkRawTx groups consecutive DABlocks with their transactions.
type DAChunkRawTx struct {
	Blocks       []*DABlock
	Transactions []types.Transactions
}

// DABatch contains metadata about a batch of DAChunks.
type DABatch struct {
	// header
	Version                uint8
	BatchIndex             uint64
	L1MessagePopped        uint64
	TotalL1MessagePopped   uint64
	DataHash               common.Hash
	BlobVersionedHash      common.Hash
	ParentBatchHash        common.Hash
	SkippedL1MessageBitmap []byte

	// blob payload
	blob *kzg4844.Blob
	z    *kzg4844.Point
}

// NewDABlock creates a new DABlock from the given encoding.Block and the total number of L1 messages popped before.
func NewDABlock(block *encoding.Block, totalL1MessagePoppedBefore uint64) (*DABlock, error) {
	return codecv0.NewDABlock(block, totalL1MessagePoppedBefore)
}

// NewDAChunk creates a new DAChunk from the given encoding.Chunk and the total number of L1 messages popped before.
func NewDAChunk(chunk *encoding.Chunk, totalL1MessagePoppedBefore uint64) (*DAChunk, error) {
	if len(chunk.Blocks) == 0 {
		return nil, errors.New("number of blocks is 0")
	}

	if len(chunk.Blocks) > 255 {
		return nil, errors.New("number of blocks exceeds 1 byte")
	}

	var blocks []*DABlock
	var txs [][]*types.TransactionData

	for _, block := range chunk.Blocks {
		b, err := NewDABlock(block, totalL1MessagePoppedBefore)
		if err != nil {
			return nil, err
		}
		blocks = append(blocks, b)
		totalL1MessagePoppedBefore += block.NumL1Messages(totalL1MessagePoppedBefore)
		txs = append(txs, block.Transactions)
	}

	daChunk := DAChunk{
		Blocks:       blocks,
		Transactions: txs,
	}

	return &daChunk, nil
}

// Encode serializes the DAChunk into a slice of bytes.
func (c *DAChunk) Encode() []byte {
	var chunkBytes []byte
	chunkBytes = append(chunkBytes, byte(len(c.Blocks)))

	for _, block := range c.Blocks {
		blockBytes := block.Encode()
		chunkBytes = append(chunkBytes, blockBytes...)
	}

	return chunkBytes
}

// DecodeDAChunksRawTx takes a byte slice and decodes it into a []DAChunkRawTx.
func DecodeDAChunksRawTx(bytes [][]byte) ([]*DAChunkRawTx, error) {
	var chunks []*DAChunkRawTx
	for _, chunk := range bytes {
		if len(chunk) < 1 {
			return nil, fmt.Errorf("invalid chunk, length is less than 1")
		}

		numBlocks := int(chunk[0])
		if len(chunk) < 1+numBlocks*BlockContextByteSize {
			return nil, fmt.Errorf("chunk size doesn't match with numBlocks, byte length of chunk: %v, expected length: %v", len(chunk), 1+numBlocks*BlockContextByteSize)
		}

		blocks := make([]*DABlock, numBlocks)
		for i := 0; i < numBlocks; i++ {
			startIdx := 1 + i*BlockContextByteSize // add 1 to skip numBlocks byte
			endIdx := startIdx + BlockContextByteSize
			blocks[i] = &DABlock{}
			err := blocks[i].Decode(chunk[startIdx:endIdx])
			if err != nil {
				return nil, err
			}
		}

		var transactions []types.Transactions

		chunks = append(chunks, &DAChunkRawTx{
			Blocks:       blocks,
			Transactions: transactions,
		})
	}
	return chunks, nil
}

// Hash computes the hash of the DAChunk data.
func (c *DAChunk) Hash() (common.Hash, error) {
	var dataBytes []byte

	// concatenate block contexts
	for _, block := range c.Blocks {
		encodedBlock := block.Encode()
		// only the first 58 bytes are used in the hashing process
		dataBytes = append(dataBytes, encodedBlock[:58]...)
	}

	// concatenate l1 tx hashes
	for _, blockTxs := range c.Transactions {
		for _, txData := range blockTxs {
			if txData.Type != types.L1MessageTxType {
				continue
			}

			txHash := strings.TrimPrefix(txData.TxHash, "0x")
			hashBytes, err := hex.DecodeString(txHash)
			if err != nil {
				return common.Hash{}, err
			}
			if len(hashBytes) != 32 {
				return common.Hash{}, fmt.Errorf("unexpected hash: %s", txData.TxHash)
			}
			dataBytes = append(dataBytes, hashBytes...)
		}
	}

	hash := crypto.Keccak256Hash(dataBytes)
	return hash, nil
}

// NewDABatch creates a DABatch from the provided encoding.Batch.
func NewDABatch(batch *encoding.Batch) (*DABatch, error) {
	// this encoding can only support a fixed number of chunks per batch
	if len(batch.Chunks) > MaxNumChunks {
		return nil, errors.New("too many chunks in batch")
	}

	if len(batch.Chunks) == 0 {
		return nil, errors.New("too few chunks in batch")
	}

	// batch data hash
	dataHash, err := ComputeBatchDataHash(batch.Chunks, batch.TotalL1MessagePoppedBefore)
	if err != nil {
		return nil, err
	}

	// skipped L1 messages bitmap
	bitmapBytes, totalL1MessagePoppedAfter, err := encoding.ConstructSkippedBitmap(batch.Index, batch.Chunks, batch.TotalL1MessagePoppedBefore)
	if err != nil {
		return nil, err
	}

	// blob payload
	blob, blobVersionedHash, z, err := constructBlobPayload(batch.Chunks, false /* no mock */)
	if err != nil {
		return nil, err
	}

	daBatch := DABatch{
		Version:                uint8(encoding.CodecV1),
		BatchIndex:             batch.Index,
		L1MessagePopped:        totalL1MessagePoppedAfter - batch.TotalL1MessagePoppedBefore,
		TotalL1MessagePopped:   totalL1MessagePoppedAfter,
		DataHash:               dataHash,
		BlobVersionedHash:      blobVersionedHash,
		ParentBatchHash:        batch.ParentBatchHash,
		SkippedL1MessageBitmap: bitmapBytes,
		blob:                   blob,
		z:                      z,
	}

	return &daBatch, nil
}

// ComputeBatchDataHash computes the data hash of the batch.
// Note: The batch hash and batch data hash are two different hashes,
// the former is used for identifying a badge in the contracts,
// the latter is used in the public input to the provers.
func ComputeBatchDataHash(chunks []*encoding.Chunk, totalL1MessagePoppedBefore uint64) (common.Hash, error) {
	var dataBytes []byte
	totalL1MessagePoppedBeforeChunk := totalL1MessagePoppedBefore

	for _, chunk := range chunks {
		daChunk, err := NewDAChunk(chunk, totalL1MessagePoppedBeforeChunk)
		if err != nil {
			return common.Hash{}, err
		}
		totalL1MessagePoppedBeforeChunk += chunk.NumL1Messages(totalL1MessagePoppedBeforeChunk)
		chunkHash, err := daChunk.Hash()
		if err != nil {
			return common.Hash{}, err
		}
		dataBytes = append(dataBytes, chunkHash.Bytes()...)
	}

	dataHash := crypto.Keccak256Hash(dataBytes)
	return dataHash, nil
}

// constructBlobPayload constructs the 4844 blob payload.
func constructBlobPayload(chunks []*encoding.Chunk, useMockTxData bool) (*kzg4844.Blob, common.Hash, *kzg4844.Point, error) {
	// metadata consists of num_chunks (2 bytes) and chunki_size (4 bytes per chunk)
	metadataLength := 2 + MaxNumChunks*4

	// the raw (un-padded) blob payload
	blobBytes := make([]byte, metadataLength)

	// challenge digest preimage
	// 1 hash for metadata, 1 hash for each chunk, 1 hash for blob versioned hash
	challengePreimage := make([]byte, (1+MaxNumChunks+1)*32)

	// the chunk data hash used for calculating the challenge preimage
	var chunkDataHash common.Hash

	// blob metadata: num_chunks
	binary.BigEndian.PutUint16(blobBytes[0:], uint16(len(chunks)))

	// encode blob metadata and L2 transactions,
	// and simultaneously also build challenge preimage
	for chunkID, chunk := range chunks {
		currentChunkStartIndex := len(blobBytes)

		for _, block := range chunk.Blocks {
			for _, tx := range block.Transactions {
				if tx.Type == types.L1MessageTxType {
					continue
				}

				// encode L2 txs into blob payload
				rlpTxData, err := encoding.ConvertTxDataToRLPEncoding(tx, useMockTxData)
				if err != nil {
					return nil, common.Hash{}, nil, err
				}
				blobBytes = append(blobBytes, rlpTxData...)
			}
		}

		// blob metadata: chunki_size
		if chunkSize := len(blobBytes) - currentChunkStartIndex; chunkSize != 0 {
			binary.BigEndian.PutUint32(blobBytes[2+4*chunkID:], uint32(chunkSize))
		}

		// challenge: compute chunk data hash
		chunkDataHash = crypto.Keccak256Hash(blobBytes[currentChunkStartIndex:])
		copy(challengePreimage[32+chunkID*32:], chunkDataHash[:])
	}

	// if we have fewer than MaxNumChunks chunks, the rest
	// of the blob metadata is correctly initialized to 0,
	// but we need to add padding to the challenge preimage
	for chunkID := len(chunks); chunkID < MaxNumChunks; chunkID++ {
		// use the last chunk's data hash as padding
		copy(challengePreimage[32+chunkID*32:], chunkDataHash[:])
	}

	// challenge: compute metadata hash
	hash := crypto.Keccak256Hash(blobBytes[0:metadataLength])
	copy(challengePreimage[0:], hash[:])

	// convert raw data to BLSFieldElements
	blob, err := MakeBlobCanonical(blobBytes)
	if err != nil {
		return nil, common.Hash{}, nil, err
	}

	// compute blob versioned hash
	c, err := kzg4844.BlobToCommitment(blob)
	if err != nil {
		return nil, common.Hash{}, nil, errors.New("failed to create blob commitment")
	}
	blobVersionedHash := kzg4844.CalcBlobHashV1(sha256.New(), &c)

	// challenge: append blob versioned hash
	copy(challengePreimage[(1+MaxNumChunks)*32:], blobVersionedHash[:])

	// compute z = challenge_digest % BLS_MODULUS
	challengeDigest := crypto.Keccak256Hash(challengePreimage)
	pointBigInt := new(big.Int).Mod(new(big.Int).SetBytes(challengeDigest[:]), BLSModulus)
	pointBytes := pointBigInt.Bytes()

	// the challenge point z
	var z kzg4844.Point
	start := 32 - len(pointBytes)
	copy(z[start:], pointBytes)

	return blob, blobVersionedHash, &z, nil
}

// MakeBlobCanonical converts the raw blob data into the canonical blob representation of 4096 BLSFieldElements.
func MakeBlobCanonical(blobBytes []byte) (*kzg4844.Blob, error) {
	// blob contains 131072 bytes but we can only utilize 31/32 of these
	if len(blobBytes) > 126976 {
		return nil, fmt.Errorf("oversized batch payload, blob bytes length: %v, max length: %v", len(blobBytes), 126976)
	}

	// the canonical (padded) blob payload
	var blob kzg4844.Blob

	// encode blob payload by prepending every 31 bytes with 1 zero byte
	index := 0

	for from := 0; from < len(blobBytes); from += 31 {
		to := from + 31
		if to > len(blobBytes) {
			to = len(blobBytes)
		}
		copy(blob[index+1:], blobBytes[from:to])
		index += 32
	}

	return &blob, nil
}

<<<<<<< HEAD
// DecodeTxsFromBlob decodes txs from blob bytes and writes to chunks
func DecodeTxsFromBlob(blob *kzg4844.Blob, chunks []*DAChunkRawTx) error {
	blobBytes := BytesFromBlobCanonical(blob)
	numChunks := int(binary.BigEndian.Uint16(blobBytes[0:2]))
	if numChunks != len(chunks) {
		return fmt.Errorf("blob chunk number is not same as calldata, blob num chunks: %d, calldata num chunks: %d", numChunks, len(chunks))
	}
	index := 2 + MaxNumChunks*4
	for chunkID, chunk := range chunks {
		var transactions []types.Transactions
		chunkSize := int(binary.BigEndian.Uint32(blobBytes[2+4*chunkID : 2+4*chunkID+4]))

		chunkBytes := blobBytes[index : index+chunkSize]
		curIndex := 0
		for _, block := range chunk.Blocks {
			var blockTransactions types.Transactions
			var txNum = int(block.NumTransactions - block.NumL1Messages)
			for i := 0; i < txNum; i++ {
				tx, nextIndex, err := GetNextTx(chunkBytes, curIndex)
				if err != nil {
					return fmt.Errorf("couldn't decode next tx from blob bytes: %w, index: %d", err, index+curIndex+4)
				}
				curIndex = nextIndex
				blockTransactions = append(blockTransactions, tx)
			}
			transactions = append(transactions, blockTransactions)
		}
		chunk.Transactions = transactions
		index += chunkSize
	}
	return nil
}

var errSmallLength error = fmt.Errorf("length of blob bytes is too small")

// GetNextTx parses blob bytes to find length of payload of next Tx and decode it
func GetNextTx(bytes []byte, index int) (*types.Transaction, int, error) {
	var nextIndex int
	length := len(bytes)
	if length < index+1 {
		return nil, 0, errSmallLength
	}
	var txBytes []byte
	if bytes[index] <= 0x7f {
		// the first byte is transaction type, rlp encoding begins from next byte
		txBytes = append(txBytes, bytes[index])
		index++

	}
	if length < index+1 {
		return nil, 0, errSmallLength
	}
	if bytes[index] >= 0xc0 && bytes[index] <= 0xf7 {
		// length of payload is simply bytes[index] - 0xc0
		payloadLen := int(bytes[index] - 0xc0)
		if length < index+1+payloadLen {
			return nil, 0, errSmallLength
		}
		txBytes = append(txBytes, bytes[index:index+1+payloadLen]...)
		nextIndex = index + 1 + payloadLen
	} else if bytes[index] > 0xf7 {
		// the length of payload is encoded in next bytes[index] - 0xf7 bytes
		// length of bytes representation of length of payload
		lenPayloadLen := int(bytes[index] - 0xf7)
		if length < index+1+lenPayloadLen {
			return nil, 0, errSmallLength
		}
		lenBytes := bytes[index+1 : index+1+lenPayloadLen]
		for len(lenBytes) < 8 {
			lenBytes = append([]byte{0x0}, lenBytes...)
		}
		payloadLen := binary.BigEndian.Uint64(lenBytes)

		if length < index+1+lenPayloadLen+int(payloadLen) {
			return nil, 0, errSmallLength
		}
		txBytes = append(txBytes, bytes[index:index+1+lenPayloadLen+int(payloadLen)]...)
		nextIndex = index + 1 + lenPayloadLen + int(payloadLen)
	} else {
		return nil, 0, fmt.Errorf("incorrect format of rlp encoding")
	}
	tx := &types.Transaction{}
	err := tx.UnmarshalBinary(txBytes)
	if err != nil {
		return nil, 0, fmt.Errorf("failed to unmarshal tx, err: %w", err)
	}
	return tx, nextIndex, nil
}

// BytesFromBlobCanonical converts the canonical blob representation into the raw blob data
func BytesFromBlobCanonical(blob *kzg4844.Blob) [126976]byte {
	var blobBytes [126976]byte
	for from := 0; from < len(blob); from += 32 {
		copy(blobBytes[from/32*31:], blob[from+1:from+32])
	}
	return blobBytes
}

// NewDABatchFromBytes attempts to decode the given byte slice into a DABatch.
=======
// NewDABatchFromBytes decodes the given byte slice into a DABatch.
>>>>>>> 3a1a81f8
// Note: This function only populates the batch header, it leaves the blob-related fields empty.
func NewDABatchFromBytes(data []byte) (*DABatch, error) {
	if len(data) < 121 {
		return nil, fmt.Errorf("insufficient data for DABatch, expected at least 121 bytes but got %d", len(data))
	}

	b := &DABatch{
		Version:                data[0],
		BatchIndex:             binary.BigEndian.Uint64(data[1:9]),
		L1MessagePopped:        binary.BigEndian.Uint64(data[9:17]),
		TotalL1MessagePopped:   binary.BigEndian.Uint64(data[17:25]),
		DataHash:               common.BytesToHash(data[25:57]),
		BlobVersionedHash:      common.BytesToHash(data[57:89]),
		ParentBatchHash:        common.BytesToHash(data[89:121]),
		SkippedL1MessageBitmap: data[121:],
	}

	return b, nil
}

// Encode serializes the DABatch into bytes.
func (b *DABatch) Encode() []byte {
	batchBytes := make([]byte, 121+len(b.SkippedL1MessageBitmap))
	batchBytes[0] = b.Version
	binary.BigEndian.PutUint64(batchBytes[1:], b.BatchIndex)
	binary.BigEndian.PutUint64(batchBytes[9:], b.L1MessagePopped)
	binary.BigEndian.PutUint64(batchBytes[17:], b.TotalL1MessagePopped)
	copy(batchBytes[25:], b.DataHash[:])
	copy(batchBytes[57:], b.BlobVersionedHash[:])
	copy(batchBytes[89:], b.ParentBatchHash[:])
	copy(batchBytes[121:], b.SkippedL1MessageBitmap[:])
	return batchBytes
}

// Hash computes the hash of the serialized DABatch.
func (b *DABatch) Hash() common.Hash {
	bytes := b.Encode()
	return crypto.Keccak256Hash(bytes)
}

// BlobDataProof computes the abi-encoded blob verification data.
func (b *DABatch) BlobDataProof() ([]byte, error) {
	if b.blob == nil {
		return nil, errors.New("called BlobDataProof with empty blob")
	}
	if b.z == nil {
		return nil, errors.New("called BlobDataProof with empty z")
	}

	commitment, err := kzg4844.BlobToCommitment(b.blob)
	if err != nil {
		return nil, errors.New("failed to create blob commitment")
	}

	proof, y, err := kzg4844.ComputeProof(b.blob, *b.z)
	if err != nil {
		return nil, fmt.Errorf("failed to create KZG proof at point, err: %w, z: %v", err, hex.EncodeToString(b.z[:]))
	}

	// Memory layout of ``_blobDataProof``:
	// | z       | y       | kzg_commitment | kzg_proof |
	// |---------|---------|----------------|-----------|
	// | bytes32 | bytes32 | bytes48        | bytes48   |

	values := []interface{}{*b.z, y, commitment, proof}
	blobDataProofArgs, err := GetBlobDataProofArgs()
	if err != nil {
		return nil, fmt.Errorf("failed to get blob data proof args, err: %w", err)
	}
	return blobDataProofArgs.Pack(values...)
}

// Blob returns the blob of the batch.
func (b *DABatch) Blob() *kzg4844.Blob {
	return b.blob
}

// EstimateChunkL1CommitBlobSize estimates the size of the L1 commit blob for a single chunk.
func EstimateChunkL1CommitBlobSize(c *encoding.Chunk) (uint64, error) {
	metadataSize := uint64(2 + 4*MaxNumChunks) // over-estimate: adding metadata length
	chunkDataSize, err := chunkL1CommitBlobDataSize(c)
	if err != nil {
		return 0, err
	}
	return CalculatePaddedBlobSize(metadataSize + chunkDataSize), nil
}

// EstimateBatchL1CommitBlobSize estimates the total size of the L1 commit blob for a batch.
func EstimateBatchL1CommitBlobSize(b *encoding.Batch) (uint64, error) {
	metadataSize := uint64(2 + 4*MaxNumChunks)
	var batchDataSize uint64
	for _, c := range b.Chunks {
		chunkDataSize, err := chunkL1CommitBlobDataSize(c)
		if err != nil {
			return 0, err
		}
		batchDataSize += chunkDataSize
	}
	return CalculatePaddedBlobSize(metadataSize + batchDataSize), nil
}

func chunkL1CommitBlobDataSize(c *encoding.Chunk) (uint64, error) {
	var dataSize uint64
	for _, block := range c.Blocks {
		for _, tx := range block.Transactions {
			if tx.Type == types.L1MessageTxType {
				continue
			}

			rlpTxData, err := encoding.ConvertTxDataToRLPEncoding(tx, false /* no mock */)
			if err != nil {
				return 0, err
			}
			dataSize += uint64(len(rlpTxData))
		}
	}
	return dataSize, nil
}

// CalldataNonZeroByteGas is the gas consumption per non zero byte in calldata.
const CalldataNonZeroByteGas = 16

// GetKeccak256Gas calculates the gas cost for computing the keccak256 hash of a given size.
func GetKeccak256Gas(size uint64) uint64 {
	return GetMemoryExpansionCost(size) + 30 + 6*((size+31)/32)
}

// GetMemoryExpansionCost calculates the cost of memory expansion for a given memoryByteSize.
func GetMemoryExpansionCost(memoryByteSize uint64) uint64 {
	memorySizeWord := (memoryByteSize + 31) / 32
	memoryCost := (memorySizeWord*memorySizeWord)/512 + (3 * memorySizeWord)
	return memoryCost
}

// EstimateBlockL1CommitGas calculates the total L1 commit gas for this block approximately.
func EstimateBlockL1CommitGas(b *encoding.Block) uint64 {
	var total uint64
	var numL1Messages uint64
	for _, txData := range b.Transactions {
		if txData.Type == types.L1MessageTxType {
			numL1Messages++
			continue
		}
	}

	// 60 bytes BlockContext calldata
	total += CalldataNonZeroByteGas * 60

	// sload
	total += 2100 * numL1Messages // numL1Messages times cold sload in L1MessageQueue

	// staticcall
	total += 100 * numL1Messages // numL1Messages times call to L1MessageQueue
	total += 100 * numL1Messages // numL1Messages times warm address access to L1MessageQueue

	total += GetMemoryExpansionCost(36) * numL1Messages // staticcall to proxy
	total += 100 * numL1Messages                        // read admin in proxy
	total += 100 * numL1Messages                        // read impl in proxy
	total += 100 * numL1Messages                        // access impl
	total += GetMemoryExpansionCost(36) * numL1Messages // delegatecall to impl

	return total
}

// EstimateChunkL1CommitCalldataSize calculates the calldata size needed for committing a chunk to L1 approximately.
func EstimateChunkL1CommitCalldataSize(c *encoding.Chunk) uint64 {
	return uint64(60 * len(c.Blocks))
}

// EstimateChunkL1CommitGas calculates the total L1 commit gas for this chunk approximately.
func EstimateChunkL1CommitGas(c *encoding.Chunk) uint64 {
	var totalNonSkippedL1Messages uint64
	var totalL1CommitGas uint64
	for _, block := range c.Blocks {
		totalNonSkippedL1Messages += uint64(len(block.Transactions)) - block.NumL2Transactions()
		blockL1CommitGas := EstimateBlockL1CommitGas(block)
		totalL1CommitGas += blockL1CommitGas
	}

	numBlocks := uint64(len(c.Blocks))
	totalL1CommitGas += 100 * numBlocks        // numBlocks times warm sload
	totalL1CommitGas += CalldataNonZeroByteGas // numBlocks field of chunk encoding in calldata

	totalL1CommitGas += GetKeccak256Gas(58*numBlocks + 32*totalNonSkippedL1Messages) // chunk hash
	return totalL1CommitGas
}

// EstimateBatchL1CommitGas calculates the total L1 commit gas for this batch approximately.
func EstimateBatchL1CommitGas(b *encoding.Batch) uint64 {
	var totalL1CommitGas uint64

	// Add extra gas costs
	totalL1CommitGas += 100000                 // constant to account for ops like _getAdmin, _implementation, _requireNotPaused, etc
	totalL1CommitGas += 4 * 2100               // 4 one-time cold sload for commitBatch
	totalL1CommitGas += 20000                  // 1 time sstore
	totalL1CommitGas += 21000                  // base fee for tx
	totalL1CommitGas += CalldataNonZeroByteGas // version in calldata

	// adjusting gas:
	// add 1 time cold sload (2100 gas) for L1MessageQueue
	// add 1 time cold address access (2600 gas) for L1MessageQueue
	// minus 1 time warm sload (100 gas) & 1 time warm address access (100 gas)
	totalL1CommitGas += (2100 + 2600 - 100 - 100)
	totalL1CommitGas += GetKeccak256Gas(89 + 32)           // parent batch header hash, length is estimated as 89 (constant part)+ 32 (1 skippedL1MessageBitmap)
	totalL1CommitGas += CalldataNonZeroByteGas * (89 + 32) // parent batch header in calldata

	// adjust batch data hash gas cost
	totalL1CommitGas += GetKeccak256Gas(uint64(32 * len(b.Chunks)))

	totalL1MessagePoppedBefore := b.TotalL1MessagePoppedBefore

	for _, chunk := range b.Chunks {
		chunkL1CommitGas := EstimateChunkL1CommitGas(chunk)
		totalL1CommitGas += chunkL1CommitGas

		totalL1MessagePoppedInChunk := chunk.NumL1Messages(totalL1MessagePoppedBefore)
		totalL1MessagePoppedBefore += totalL1MessagePoppedInChunk

		totalL1CommitGas += CalldataNonZeroByteGas * (32 * (totalL1MessagePoppedInChunk + 255) / 256)
		totalL1CommitGas += GetKeccak256Gas(89 + 32*(totalL1MessagePoppedInChunk+255)/256)

		totalL1CommitCalldataSize := EstimateChunkL1CommitCalldataSize(chunk)
		totalL1CommitGas += GetMemoryExpansionCost(totalL1CommitCalldataSize)
	}

	return totalL1CommitGas
}

// EstimateBatchL1CommitCalldataSize calculates the calldata size in l1 commit for this batch approximately.
func EstimateBatchL1CommitCalldataSize(b *encoding.Batch) uint64 {
	var totalL1CommitCalldataSize uint64
	for _, chunk := range b.Chunks {
		totalL1CommitCalldataSize += EstimateChunkL1CommitCalldataSize(chunk)
	}
	return totalL1CommitCalldataSize
}

// CalculatePaddedBlobSize calculates the required size on blob storage
// where every 32 bytes can store only 31 bytes of actual data, with the first byte being zero.
func CalculatePaddedBlobSize(dataSize uint64) uint64 {
	paddedSize := (dataSize / 31) * 32

	if dataSize%31 != 0 {
		paddedSize += 1 + dataSize%31 // Add 1 byte for the first empty byte plus the remainder bytes
	}

	return paddedSize
}

var (
	blobDataProofArgs         *abi.Arguments
	initBlobDataProofArgsOnce sync.Once
)

// GetBlobDataProofArgs gets the blob data proof arguments for batch commitment and returns error if initialization fails.
func GetBlobDataProofArgs() (*abi.Arguments, error) {
	var initError error

	initBlobDataProofArgsOnce.Do(func() {
		// Initialize bytes32 type
		bytes32Type, err := abi.NewType("bytes32", "bytes32", nil)
		if err != nil {
			initError = fmt.Errorf("failed to initialize abi type bytes32: %w", err)
			return
		}

		// Initialize bytes48 type
		bytes48Type, err := abi.NewType("bytes48", "bytes48", nil)
		if err != nil {
			initError = fmt.Errorf("failed to initialize abi type bytes48: %w", err)
			return
		}

		// Successfully create the argument list
		blobDataProofArgs = &abi.Arguments{
			{Type: bytes32Type, Name: "z"},
			{Type: bytes32Type, Name: "y"},
			{Type: bytes48Type, Name: "kzg_commitment"},
			{Type: bytes48Type, Name: "kzg_proof"},
		}
	})

	if initError != nil {
		return nil, initError
	}

	return blobDataProofArgs, nil
}<|MERGE_RESOLUTION|>--- conflicted
+++ resolved
@@ -358,7 +358,6 @@
 	return &blob, nil
 }
 
-<<<<<<< HEAD
 // DecodeTxsFromBlob decodes txs from blob bytes and writes to chunks
 func DecodeTxsFromBlob(blob *kzg4844.Blob, chunks []*DAChunkRawTx) error {
 	blobBytes := BytesFromBlobCanonical(blob)
@@ -457,10 +456,7 @@
 	return blobBytes
 }
 
-// NewDABatchFromBytes attempts to decode the given byte slice into a DABatch.
-=======
 // NewDABatchFromBytes decodes the given byte slice into a DABatch.
->>>>>>> 3a1a81f8
 // Note: This function only populates the batch header, it leaves the blob-related fields empty.
 func NewDABatchFromBytes(data []byte) (*DABatch, error) {
 	if len(data) < 121 {
