package encoding

import (
	"encoding/binary"
	"fmt"
	"math/big"
<<<<<<< HEAD
	"sync"
=======
>>>>>>> 9e323130

	"github.com/scroll-tech/go-ethereum/accounts/abi"
	"github.com/scroll-tech/go-ethereum/common"
	"github.com/scroll-tech/go-ethereum/common/hexutil"
	"github.com/scroll-tech/go-ethereum/core/types"
	"github.com/scroll-tech/go-ethereum/crypto/kzg4844"
<<<<<<< HEAD
	"github.com/scroll-tech/go-ethereum/params"
=======
>>>>>>> 9e323130
)

// BLSModulus is the BLS modulus defined in EIP-4844.
var BLSModulus = new(big.Int).SetBytes(common.FromHex("0x73eda753299d7d483339d80809a1d80553bda402fffe5bfeffffffff00000001"))
<<<<<<< HEAD

// CalldataNonZeroByteGas is the gas consumption per non zero byte in calldata.
const CalldataNonZeroByteGas = 16
=======

// CodecVersion defines the version of encoder and decoder.
type CodecVersion uint8

const (
	// CodecV0 represents the version 0 of the encoder and decoder.
	CodecV0 CodecVersion = iota

	// CodecV1 represents the version 1 of the encoder and decoder.
	CodecV1

	// CodecV2 represents the version 2 of the encoder and decoder.
	CodecV2

	// CodecV3 represents the version 3 of the encoder and decoder.
	CodecV3

	// CodecV4 represents the version 4 of the encoder and decoder.
	CodecV4
)
>>>>>>> 9e323130

// Block represents an L2 block.
type Block struct {
	Header         *types.Header
	Transactions   []*types.TransactionData
	WithdrawRoot   common.Hash           `json:"withdraw_trie_root,omitempty"`
	RowConsumption *types.RowConsumption `json:"row_consumption,omitempty"`
}

// Chunk represents a group of blocks.
type Chunk struct {
	Blocks []*Block `json:"blocks"`
}

// Batch represents a batch of chunks.
type Batch struct {
	Index                      uint64
	TotalL1MessagePoppedBefore uint64
	ParentBatchHash            common.Hash
	Chunks                     []*Chunk
}

// NumL1Messages returns the number of L1 messages in this block.
// This number is the sum of included and skipped L1 messages.
func (b *Block) NumL1Messages(totalL1MessagePoppedBefore uint64) uint64 {
	var lastQueueIndex *uint64
	for _, txData := range b.Transactions {
		if txData.Type == types.L1MessageTxType {
			lastQueueIndex = &txData.Nonce
		}
	}
	if lastQueueIndex == nil {
		return 0
	}
	// note: last queue index included before this block is totalL1MessagePoppedBefore - 1
	// TODO: cache results
	return *lastQueueIndex - totalL1MessagePoppedBefore + 1
}

// NumL2Transactions returns the number of L2 transactions in this block.
func (b *Block) NumL2Transactions() uint64 {
	var count uint64
	for _, txData := range b.Transactions {
		if txData.Type != types.L1MessageTxType {
			count++
		}
	}
	return count
}

// NumL1Messages returns the number of L1 messages in this chunk.
// This number is the sum of included and skipped L1 messages.
func (c *Chunk) NumL1Messages(totalL1MessagePoppedBefore uint64) uint64 {
	var numL1Messages uint64
	for _, block := range c.Blocks {
		numL1MessagesInBlock := block.NumL1Messages(totalL1MessagePoppedBefore)
		numL1Messages += numL1MessagesInBlock
		totalL1MessagePoppedBefore += numL1MessagesInBlock
	}
	// TODO: cache results
	return numL1Messages
}

// ConvertTxDataToRLPEncoding transforms []*TransactionData into []*types.Transaction.
func ConvertTxDataToRLPEncoding(txData *types.TransactionData, useMockTxData bool) ([]byte, error) {
	data, err := hexutil.Decode(txData.Data)
	if err != nil {
		return nil, fmt.Errorf("failed to decode txData.Data: data=%v, err=%w", txData.Data, err)
	}

	// This mock param is only used in testing comparing batch challenges with standard test cases.
	// These tests use this param to set the tx data for convenience.
	if useMockTxData {
		return data, nil
	}

	var tx *types.Transaction
	switch txData.Type {
	case types.LegacyTxType:
		tx = types.NewTx(&types.LegacyTx{
			Nonce:    txData.Nonce,
			To:       txData.To,
			Value:    txData.Value.ToInt(),
			Gas:      txData.Gas,
			GasPrice: txData.GasPrice.ToInt(),
			Data:     data,
			V:        txData.V.ToInt(),
			R:        txData.R.ToInt(),
			S:        txData.S.ToInt(),
		})

	case types.AccessListTxType:
		tx = types.NewTx(&types.AccessListTx{
			ChainID:    txData.ChainId.ToInt(),
			Nonce:      txData.Nonce,
			To:         txData.To,
			Value:      txData.Value.ToInt(),
			Gas:        txData.Gas,
			GasPrice:   txData.GasPrice.ToInt(),
			Data:       data,
			AccessList: txData.AccessList,
			V:          txData.V.ToInt(),
			R:          txData.R.ToInt(),
			S:          txData.S.ToInt(),
		})

	case types.DynamicFeeTxType:
		tx = types.NewTx(&types.DynamicFeeTx{
			ChainID:    txData.ChainId.ToInt(),
			Nonce:      txData.Nonce,
			To:         txData.To,
			Value:      txData.Value.ToInt(),
			Gas:        txData.Gas,
			GasTipCap:  txData.GasTipCap.ToInt(),
			GasFeeCap:  txData.GasFeeCap.ToInt(),
			Data:       data,
			AccessList: txData.AccessList,
			V:          txData.V.ToInt(),
			R:          txData.R.ToInt(),
			S:          txData.S.ToInt(),
		})

	case types.L1MessageTxType: // L1MessageTxType is not supported
	default:
		return nil, fmt.Errorf("unsupported tx type: %d", txData.Type)
	}

	rlpTxData, err := tx.MarshalBinary()
	if err != nil {
		return nil, fmt.Errorf("failed to marshal binary of the tx: tx=%v, err=%w", tx, err)
	}

	return rlpTxData, nil
}

// CrcMax calculates the maximum row consumption of crc.
func (c *Chunk) CrcMax() (uint64, error) {
	// Map sub-circuit name to row count
	crc := make(map[string]uint64)

	// Iterate over blocks, accumulate row consumption
	for _, block := range c.Blocks {
		if block.RowConsumption == nil {
			return 0, fmt.Errorf("block (%d, %v) has nil RowConsumption", block.Header.Number, block.Header.Hash().Hex())
		}
		for _, subCircuit := range *block.RowConsumption {
			crc[subCircuit.Name] += subCircuit.RowNumber
		}
	}

	// Find the maximum row consumption
	var maxVal uint64
	for _, value := range crc {
		if value > maxVal {
			maxVal = value
		}
	}

	// Return the maximum row consumption
	return maxVal, nil
}

// NumTransactions calculates the total number of transactions in a Chunk.
func (c *Chunk) NumTransactions() uint64 {
	var totalTxNum uint64
	for _, block := range c.Blocks {
		totalTxNum += uint64(len(block.Transactions))
	}
	return totalTxNum
}

// NumL2Transactions calculates the total number of L2 transactions in a Chunk.
func (c *Chunk) NumL2Transactions() uint64 {
	var totalTxNum uint64
	for _, block := range c.Blocks {
		totalTxNum += block.NumL2Transactions()
	}
	return totalTxNum
}

// L2GasUsed calculates the total gas of L2 transactions in a Chunk.
func (c *Chunk) L2GasUsed() uint64 {
	var totalTxNum uint64
	for _, block := range c.Blocks {
		totalTxNum += block.Header.GasUsed
	}
	return totalTxNum
}

// StateRoot gets the state root after committing/finalizing the batch.
func (b *Batch) StateRoot() common.Hash {
	numChunks := len(b.Chunks)
	if len(b.Chunks) == 0 {
		return common.Hash{}
	}
	lastChunkBlockNum := len(b.Chunks[numChunks-1].Blocks)
	return b.Chunks[len(b.Chunks)-1].Blocks[lastChunkBlockNum-1].Header.Root
}

// WithdrawRoot gets the withdraw root after committing/finalizing the batch.
func (b *Batch) WithdrawRoot() common.Hash {
	numChunks := len(b.Chunks)
	if len(b.Chunks) == 0 {
		return common.Hash{}
	}
	lastChunkBlockNum := len(b.Chunks[numChunks-1].Blocks)
	return b.Chunks[len(b.Chunks)-1].Blocks[lastChunkBlockNum-1].WithdrawRoot
}

// TxsToTxsData converts transactions to a TransactionData array.
func TxsToTxsData(txs types.Transactions) []*types.TransactionData {
	txsData := make([]*types.TransactionData, len(txs))
	for i, tx := range txs {
		v, r, s := tx.RawSignatureValues()

		nonce := tx.Nonce()

		// We need QueueIndex in `NewBatchHeader`. However, `TransactionData`
		// does not have this field. Since `L1MessageTx` do not have a nonce,
		// we reuse this field for storing the queue index.
		if msg := tx.AsL1MessageTx(); msg != nil {
			nonce = msg.QueueIndex
		}

		txsData[i] = &types.TransactionData{
			Type:       tx.Type(),
			TxHash:     tx.Hash().String(),
			Nonce:      nonce,
			ChainId:    (*hexutil.Big)(tx.ChainId()),
			Gas:        tx.Gas(),
			GasPrice:   (*hexutil.Big)(tx.GasPrice()),
			GasTipCap:  (*hexutil.Big)(tx.GasTipCap()),
			GasFeeCap:  (*hexutil.Big)(tx.GasFeeCap()),
			To:         tx.To(),
			Value:      (*hexutil.Big)(tx.Value()),
			Data:       hexutil.Encode(tx.Data()),
			IsCreate:   tx.To() == nil,
			AccessList: tx.AccessList(),
			V:          (*hexutil.Big)(v),
			R:          (*hexutil.Big)(r),
			S:          (*hexutil.Big)(s),
		}
	}
	return txsData
}

// Fast testing if the compressed data is compatible with our circuit
// (require specified frame header and each block is compressed)
func CheckCompressedDataCompatibility(data []byte) error {
	if len(data) < 16 {
		return fmt.Errorf("too small size (%x), what is it?", data)
	}

	fheader := data[0]
	// it is not the encoding type we expected in our zstd header
	if fheader&63 != 32 {
		return fmt.Errorf("unexpected header type (%x)", fheader)
	}

	// skip content size
	switch fheader >> 6 {
	case 0:
		data = data[2:]
	case 1:
		data = data[3:]
	case 2:
		data = data[5:]
	case 3:
		data = data[9:]
	default:
		panic("impossible")
	}

	isLast := false
	// scan each block until done
	for len(data) > 3 && !isLast {
		isLast = (data[0] & 1) == 1
		blkType := (data[0] >> 1) & 3
		blkSize := (uint(data[2])*65536 + uint(data[1])*256 + uint(data[0])) >> 3
		if blkType != 2 {
			return fmt.Errorf("unexpected blk type {%d}, size {%d}, last {%t}", blkType, blkSize, isLast)
		}
		if len(data) < 3+int(blkSize) {
			return fmt.Errorf("wrong data len {%d}, expect min {%d}", len(data), 3+blkSize)
		}
		data = data[3+blkSize:]
	}

	// Should we return invalid if isLast is still false?
	if !isLast {
		return fmt.Errorf("unexpected end before last block")
	}

	return nil
}

// MakeBlobCanonical converts the raw blob data into the canonical blob representation of 4096 BLSFieldElements.
func MakeBlobCanonical(blobBytes []byte) (*kzg4844.Blob, error) {
	// blob contains 131072 bytes but we can only utilize 31/32 of these
	if len(blobBytes) > 126976 {
		return nil, fmt.Errorf("oversized batch payload, blob bytes length: %v, max length: %v", len(blobBytes), 126976)
	}

	// the canonical (padded) blob payload
	var blob kzg4844.Blob

	// encode blob payload by prepending every 31 bytes with 1 zero byte
	index := 0

	for from := 0; from < len(blobBytes); from += 31 {
		to := from + 31
		if to > len(blobBytes) {
			to = len(blobBytes)
		}
		copy(blob[index+1:], blobBytes[from:to])
		index += 32
	}

	return &blob, nil
}

<<<<<<< HEAD
var (
	blobDataProofArgs         *abi.Arguments
	initBlobDataProofArgsOnce sync.Once
)

// GetBlobDataProofArgs gets the blob data proof arguments for batch commitment and returns error if initialization fails.
func GetBlobDataProofArgs() (*abi.Arguments, error) {
	var initError error

	initBlobDataProofArgsOnce.Do(func() {
		// Initialize bytes32 type
		bytes32Type, err := abi.NewType("bytes32", "bytes32", nil)
		if err != nil {
			initError = fmt.Errorf("failed to initialize abi type bytes32: %w", err)
			return
		}

		// Initialize bytes48 type
		bytes48Type, err := abi.NewType("bytes48", "bytes48", nil)
		if err != nil {
			initError = fmt.Errorf("failed to initialize abi type bytes48: %w", err)
			return
		}

		// Successfully create the argument list
		blobDataProofArgs = &abi.Arguments{
			{Type: bytes32Type, Name: "z"},
			{Type: bytes32Type, Name: "y"},
			{Type: bytes48Type, Name: "kzg_commitment"},
			{Type: bytes48Type, Name: "kzg_proof"},
		}
	})

	if initError != nil {
		return nil, initError
	}

	return blobDataProofArgs, nil
}

=======
>>>>>>> 9e323130
// CalculatePaddedBlobSize calculates the required size on blob storage
// where every 32 bytes can store only 31 bytes of actual data, with the first byte being zero.
func CalculatePaddedBlobSize(dataSize uint64) uint64 {
	paddedSize := (dataSize / 31) * 32

	if dataSize%31 != 0 {
		paddedSize += 1 + dataSize%31 // Add 1 byte for the first empty byte plus the remainder bytes
	}

	return paddedSize
}

// ConstructBatchPayloadInBlob constructs the batch payload.
// This function is only used in compressed batch payload length estimation.
func ConstructBatchPayloadInBlob(chunks []*Chunk, MaxNumChunks uint64) ([]byte, error) {
	// metadata consists of num_chunks (2 bytes) and chunki_size (4 bytes per chunk)
	metadataLength := 2 + MaxNumChunks*4

	// batchBytes represents the raw (un-compressed and un-padded) blob payload
	batchBytes := make([]byte, metadataLength)

	// batch metadata: num_chunks
	binary.BigEndian.PutUint16(batchBytes[0:], uint16(len(chunks)))

	// encode batch metadata and L2 transactions,
	for chunkID, chunk := range chunks {
		currentChunkStartIndex := len(batchBytes)

		for _, block := range chunk.Blocks {
			for _, tx := range block.Transactions {
				if tx.Type == types.L1MessageTxType {
					continue
				}

				// encode L2 txs into batch payload
				rlpTxData, err := ConvertTxDataToRLPEncoding(tx, false /* no mock */)
				if err != nil {
					return nil, err
				}
				batchBytes = append(batchBytes, rlpTxData...)
			}
		}

		// batch metadata: chunki_size
		if chunkSize := len(batchBytes) - currentChunkStartIndex; chunkSize != 0 {
			binary.BigEndian.PutUint32(batchBytes[2+4*chunkID:], uint32(chunkSize))
		}
	}
	return batchBytes, nil
}

<<<<<<< HEAD
// GetKeccak256Gas calculates the gas cost for computing the keccak256 hash of a given size.
func GetKeccak256Gas(size uint64) uint64 {
	return GetMemoryExpansionCost(size) + 30 + 6*((size+31)/32)
}

// GetMemoryExpansionCost calculates the cost of memory expansion for a given memoryByteSize.
func GetMemoryExpansionCost(memoryByteSize uint64) uint64 {
	memorySizeWord := (memoryByteSize + 31) / 32
	memoryCost := (memorySizeWord*memorySizeWord)/512 + (3 * memorySizeWord)
	return memoryCost
}

func getTxPayloadLength(txData *types.TransactionData) (uint64, error) {
	rlpTxData, err := ConvertTxDataToRLPEncoding(txData, false /* no mock */)
	if err != nil {
		return 0, err
	}
	return uint64(len(rlpTxData)), nil
}

// GetCodecVersion determines the codec version based on hain configuration, block number, and timestamp.
func GetCodecVersion(chainCfg *params.ChainConfig, startBlockNumber *big.Int, startBlockTimestamp uint64) CodecVersion {
	switch {
	case startBlockNumber.Uint64() == 0 || !chainCfg.IsBernoulli(startBlockNumber):
		return CodecV0 // codecv0: genesis batch or batches before Bernoulli
	case !chainCfg.IsCurie(startBlockNumber):
		return CodecV1 // codecv1: batches after Bernoulli and before Curie
	case !chainCfg.IsDarwin(startBlockTimestamp):
		return CodecV2 // codecv2: batches after Curie and before Darwin
	case !chainCfg.IsDarwinV2(startBlockTimestamp):
		return CodecV3 // codecv3: batches after Darwin
	default:
		return CodecV4 // codecv4: batches after DarwinV2
	}
=======
// BlobDataProofFromValues creates the blob data proof from the given values.
// Memory layout of ``_blobDataProof``:
// | z       | y       | kzg_commitment | kzg_proof |
// |---------|---------|----------------|-----------|
// | bytes32 | bytes32 | bytes48        | bytes48   |

func BlobDataProofFromValues(z kzg4844.Point, y kzg4844.Claim, commitment kzg4844.Commitment, proof kzg4844.Proof) []byte {
	result := make([]byte, 32+32+48+48)

	copy(result[0:32], z[:])
	copy(result[32:64], y[:])
	copy(result[64:112], commitment[:])
	copy(result[112:160], proof[:])

	return result
>>>>>>> 9e323130
}<|MERGE_RESOLUTION|>--- conflicted
+++ resolved
@@ -4,50 +4,19 @@
 	"encoding/binary"
 	"fmt"
 	"math/big"
-<<<<<<< HEAD
-	"sync"
-=======
->>>>>>> 9e323130
-
-	"github.com/scroll-tech/go-ethereum/accounts/abi"
+
 	"github.com/scroll-tech/go-ethereum/common"
 	"github.com/scroll-tech/go-ethereum/common/hexutil"
 	"github.com/scroll-tech/go-ethereum/core/types"
 	"github.com/scroll-tech/go-ethereum/crypto/kzg4844"
-<<<<<<< HEAD
 	"github.com/scroll-tech/go-ethereum/params"
-=======
->>>>>>> 9e323130
 )
 
 // BLSModulus is the BLS modulus defined in EIP-4844.
 var BLSModulus = new(big.Int).SetBytes(common.FromHex("0x73eda753299d7d483339d80809a1d80553bda402fffe5bfeffffffff00000001"))
-<<<<<<< HEAD
 
 // CalldataNonZeroByteGas is the gas consumption per non zero byte in calldata.
 const CalldataNonZeroByteGas = 16
-=======
-
-// CodecVersion defines the version of encoder and decoder.
-type CodecVersion uint8
-
-const (
-	// CodecV0 represents the version 0 of the encoder and decoder.
-	CodecV0 CodecVersion = iota
-
-	// CodecV1 represents the version 1 of the encoder and decoder.
-	CodecV1
-
-	// CodecV2 represents the version 2 of the encoder and decoder.
-	CodecV2
-
-	// CodecV3 represents the version 3 of the encoder and decoder.
-	CodecV3
-
-	// CodecV4 represents the version 4 of the encoder and decoder.
-	CodecV4
-)
->>>>>>> 9e323130
 
 // Block represents an L2 block.
 type Block struct {
@@ -369,49 +338,6 @@
 	return &blob, nil
 }
 
-<<<<<<< HEAD
-var (
-	blobDataProofArgs         *abi.Arguments
-	initBlobDataProofArgsOnce sync.Once
-)
-
-// GetBlobDataProofArgs gets the blob data proof arguments for batch commitment and returns error if initialization fails.
-func GetBlobDataProofArgs() (*abi.Arguments, error) {
-	var initError error
-
-	initBlobDataProofArgsOnce.Do(func() {
-		// Initialize bytes32 type
-		bytes32Type, err := abi.NewType("bytes32", "bytes32", nil)
-		if err != nil {
-			initError = fmt.Errorf("failed to initialize abi type bytes32: %w", err)
-			return
-		}
-
-		// Initialize bytes48 type
-		bytes48Type, err := abi.NewType("bytes48", "bytes48", nil)
-		if err != nil {
-			initError = fmt.Errorf("failed to initialize abi type bytes48: %w", err)
-			return
-		}
-
-		// Successfully create the argument list
-		blobDataProofArgs = &abi.Arguments{
-			{Type: bytes32Type, Name: "z"},
-			{Type: bytes32Type, Name: "y"},
-			{Type: bytes48Type, Name: "kzg_commitment"},
-			{Type: bytes48Type, Name: "kzg_proof"},
-		}
-	})
-
-	if initError != nil {
-		return nil, initError
-	}
-
-	return blobDataProofArgs, nil
-}
-
-=======
->>>>>>> 9e323130
 // CalculatePaddedBlobSize calculates the required size on blob storage
 // where every 32 bytes can store only 31 bytes of actual data, with the first byte being zero.
 func CalculatePaddedBlobSize(dataSize uint64) uint64 {
@@ -463,7 +389,6 @@
 	return batchBytes, nil
 }
 
-<<<<<<< HEAD
 // GetKeccak256Gas calculates the gas cost for computing the keccak256 hash of a given size.
 func GetKeccak256Gas(size uint64) uint64 {
 	return GetMemoryExpansionCost(size) + 30 + 6*((size+31)/32)
@@ -498,7 +423,8 @@
 	default:
 		return CodecV4 // codecv4: batches after DarwinV2
 	}
-=======
+}
+
 // BlobDataProofFromValues creates the blob data proof from the given values.
 // Memory layout of ``_blobDataProof``:
 // | z       | y       | kzg_commitment | kzg_proof |
@@ -514,5 +440,4 @@
 	copy(result[112:160], proof[:])
 
 	return result
->>>>>>> 9e323130
 }