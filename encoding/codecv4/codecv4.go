--- conflicted
+++ resolved
@@ -19,11 +19,6 @@
 	"github.com/scroll-tech/go-ethereum/log"
 
 	"github.com/scroll-tech/da-codec/encoding"
-<<<<<<< HEAD
-=======
-	"github.com/scroll-tech/da-codec/encoding/codecv1"
-	"github.com/scroll-tech/da-codec/encoding/codecv3"
->>>>>>> 41c64864
 	"github.com/scroll-tech/da-codec/encoding/zstd"
 )
 
@@ -41,28 +36,10 @@
 // Codecv4MaxNumChunks is the maximum number of chunks that a batch can contain.
 const Codecv4MaxNumChunks = 45
 
-<<<<<<< HEAD
 // Version returns the codec version.
 func (o *DACodecV4) Version() encoding.CodecVersion {
 	return encoding.CodecV4
 }
-=======
-// DAChunkRawTx groups consecutive DABlocks with their L2 transactions, L1 msgs are loaded in another place.
-type DAChunkRawTx = codecv3.DAChunkRawTx
-
-// DABatch contains metadata about a batch of DAChunks.
-type DABatch struct {
-	// header
-	Version              uint8          `json:"version"`
-	BatchIndex           uint64         `json:"batch_index"`
-	L1MessagePopped      uint64         `json:"l1_message_popped"`
-	TotalL1MessagePopped uint64         `json:"total_l1_message_popped"`
-	DataHash             common.Hash    `json:"data_hash"`
-	BlobVersionedHash    common.Hash    `json:"blob_versioned_hash"`
-	ParentBatchHash      common.Hash    `json:"parent_batch_hash"`
-	LastBlockTimestamp   uint64         `json:"last_block_timestamp"`
-	BlobDataProof        [2]common.Hash `json:"blob_data_proof"`
->>>>>>> 41c64864
 
 // NewDABlock creates a new DABlock from the given Block and the total number of L1 messages popped before.
 func (o *DACodecV4) NewDABlock(block *encoding.Block, totalL1MessagePoppedBefore uint64) (encoding.DABlock, error) {
@@ -126,18 +103,60 @@
 	return daChunk, nil
 }
 
-<<<<<<< HEAD
+// DecodeDAChunksRawTx takes a byte slice and decodes it into a []*DAChunkRawTx.
+// Beginning from codecv1 tx data posted to blobs, not to chunk bytes in calldata
+func (o *DACodecV4) DecodeDAChunksRawTx(bytes [][]byte) ([]*encoding.DAChunkRawTx, error) {
+	var chunks []*encoding.DAChunkRawTx
+	for _, chunk := range bytes {
+		if len(chunk) < 1 {
+			return nil, fmt.Errorf("invalid chunk, length is less than 1")
+		}
+
+		numBlocks := int(chunk[0])
+		if len(chunk) < 1+numBlocks*encoding.BlockContextByteSize {
+			return nil, fmt.Errorf("chunk size doesn't match with numBlocks, byte length of chunk: %v, expected length: %v", len(chunk), 1+numBlocks*encoding.BlockContextByteSize)
+		}
+
+		blocks := make([]encoding.DABlock, numBlocks)
+		for i := 0; i < numBlocks; i++ {
+			startIdx := 1 + i*encoding.BlockContextByteSize // add 1 to skip numBlocks byte
+			endIdx := startIdx + encoding.BlockContextByteSize
+			blocks[i] = &encoding.DABlockV0{}
+			err := blocks[i].Decode(chunk[startIdx:endIdx])
+			if err != nil {
+				return nil, err
+			}
+		}
+
+		var transactions []types.Transactions
+
+		chunks = append(chunks, &encoding.DAChunkRawTx{
+			Blocks:       blocks,
+			Transactions: transactions, // Transactions field is still empty in the phase of DecodeDAChunksRawTx, because txs moved to blobs and filled in DecodeTxsFromBlob method.
+		})
+	}
+	return chunks, nil
+}
+
+// DecodeTxsFromBlob decodes txs from blob bytes and writes to chunks
+func (o *DACodecV4) DecodeTxsFromBlob(blob *kzg4844.Blob, chunks []*encoding.DAChunkRawTx) error {
+	rawBytes := encoding.BytesFromBlobCanonical(blob)
+
+	// if first byte is 1 - data compressed, 0 - not compressed
+	if rawBytes[0] == 0x1 {
+		magics := []byte{0x28, 0xb5, 0x2f, 0xfd}
+		batchBytes, err := encoding.DecompressScrollBlobToBatch(append(magics, rawBytes[1:]...))
+		if err != nil {
+			return err
+		}
+		return encoding.DecodeTxsFromBytes(batchBytes, chunks, Codecv4MaxNumChunks)
+	} else {
+		return encoding.DecodeTxsFromBytes(rawBytes[1:], chunks, Codecv4MaxNumChunks)
+	}
+}
+
 // NewDABatch creates a DABatch from the provided Batch.
 func (o *DACodecV4) NewDABatch(batch *encoding.Batch) (encoding.DABatch, error) {
-=======
-// DecodeDAChunksRawTx takes a byte slice and decodes it into a []*DAChunkRawTx.
-func DecodeDAChunksRawTx(bytes [][]byte) ([]*DAChunkRawTx, error) {
-	return codecv3.DecodeDAChunksRawTx(bytes)
-}
-
-// NewDABatch creates a DABatch from the provided encoding.Batch.
-func NewDABatch(batch *encoding.Batch, enableCompress bool) (*DABatch, error) {
->>>>>>> 41c64864
 	// this encoding can only support a fixed number of chunks per batch
 	if len(batch.Chunks) > Codecv4MaxNumChunks {
 		return nil, errors.New("too many chunks in batch")
@@ -320,23 +339,6 @@
 	copy(z[start:], pointBytes)
 
 	return blob, blobVersionedHash, &z, blobBytes, nil
-}
-
-// DecodeTxsFromBlob decodes txs from blob bytes and writes to chunks
-func DecodeTxsFromBlob(blob *kzg4844.Blob, chunks []*DAChunkRawTx) error {
-	rawBytes := encoding.BytesFromBlobCanonical(blob)
-
-	// if first byte is 1 - data compressed, 0 - not compressed
-	if rawBytes[0] == 0x1 {
-		magics := []byte{0x28, 0xb5, 0x2f, 0xfd}
-		batchBytes, err := encoding.DecompressScrollBlobToBatch(append(magics, rawBytes[1:]...))
-		if err != nil {
-			return err
-		}
-		return codecv1.DecodeTxsFromBytes(batchBytes, chunks, MaxNumChunks)
-	} else {
-		return codecv1.DecodeTxsFromBytes(rawBytes[1:], chunks, MaxNumChunks)
-	}
 }
 
 // NewDABatchFromBytes decodes the given byte slice into a DABatch.
@@ -605,38 +607,6 @@
 	return dataHash, nil
 }
 
-// DecodeDAChunks takes a byte slice and decodes it into a []DAChunk
-func (o *DACodecV4) DecodeDAChunks(bytes [][]byte) ([]encoding.DAChunk, error) {
-	var chunks []encoding.DAChunk
-	for _, chunk := range bytes {
-		if len(chunk) < 1 {
-			return nil, fmt.Errorf("invalid chunk, length is less than 1")
-		}
-
-		numBlocks := int(chunk[0])
-		if len(chunk) < 1+numBlocks*encoding.BlockContextByteSize {
-			return nil, fmt.Errorf("chunk size doesn't match with numBlocks, byte length of chunk: %v, expected length: %v", len(chunk), 1+numBlocks*encoding.BlockContextByteSize)
-		}
-
-		blocks := make([]encoding.DABlock, numBlocks)
-		for i := 0; i < numBlocks; i++ {
-			startIdx := 1 + i*encoding.BlockContextByteSize // add 1 to skip numBlocks byte
-			endIdx := startIdx + encoding.BlockContextByteSize
-			blocks[i] = &encoding.DABlockV0{}
-			err := blocks[i].Decode(chunk[startIdx:endIdx])
-			if err != nil {
-				return nil, err
-			}
-		}
-
-		chunks = append(chunks, encoding.NewDAChunkV1(
-			blocks, // blocks
-			nil,    // transactions
-		))
-	}
-	return chunks, nil
-}
-
 // JSONFromBytes converts the bytes to a DABatchV2 and then marshals it to JSON.
 func (o *DACodecV4) JSONFromBytes(data []byte) ([]byte, error) {
 	batch, err := o.NewDABatchFromBytes(data)
