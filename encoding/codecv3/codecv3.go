package codecv3

import (
	"crypto/sha256"
	"encoding/binary"
	"encoding/hex"
	"encoding/json"
	"errors"
	"fmt"
	"math"
	"math/big"
	"reflect"

	"github.com/scroll-tech/da-codec/encoding"
	"github.com/scroll-tech/da-codec/encoding/zstd"
	"github.com/scroll-tech/go-ethereum/common"
	"github.com/scroll-tech/go-ethereum/core/types"
	"github.com/scroll-tech/go-ethereum/crypto"
	"github.com/scroll-tech/go-ethereum/crypto/kzg4844"
	"github.com/scroll-tech/go-ethereum/log"
)

type DACodecV3 struct{}

// init registers the DACodecV3 with the encoding package.
func init() {
	encoding.RegisterCodec(encoding.CodecV3, func() encoding.Codec {
		return &DACodecV3{}
	})
}

// Codecv3MaxNumChunks is the maximum number of chunks that a batch can contain.
const Codecv3MaxNumChunks = 45

<<<<<<< HEAD
// Version returns the codec version.
func (o *DACodecV3) Version() encoding.CodecVersion {
	return encoding.CodecV3
}
=======
// DAChunkRawTx groups consecutive DABlocks with their L2 transactions, L1 msgs are loaded in another place.
type DAChunkRawTx = codecv2.DAChunkRawTx

// DABatch contains metadata about a batch of DAChunks.
type DABatch struct {
	// header
	Version              uint8          `json:"version"`
	BatchIndex           uint64         `json:"batch_index"`
	L1MessagePopped      uint64         `json:"l1_message_popped"`
	TotalL1MessagePopped uint64         `json:"total_l1_message_popped"`
	DataHash             common.Hash    `json:"data_hash"`
	BlobVersionedHash    common.Hash    `json:"blob_versioned_hash"`
	ParentBatchHash      common.Hash    `json:"parent_batch_hash"`
	LastBlockTimestamp   uint64         `json:"last_block_timestamp"`
	BlobDataProof        [2]common.Hash `json:"blob_data_proof"`
>>>>>>> 41c64864

// NewDABlock creates a new DABlock from the given Block and the total number of L1 messages popped before.
func (o *DACodecV3) NewDABlock(block *encoding.Block, totalL1MessagePoppedBefore uint64) (encoding.DABlock, error) {
	if !block.Header.Number.IsUint64() {
		return nil, errors.New("block number is not uint64")
	}

	// note: numL1Messages includes skipped messages
	numL1Messages := block.NumL1Messages(totalL1MessagePoppedBefore)
	if numL1Messages > math.MaxUint16 {
		return nil, errors.New("number of L1 messages exceeds max uint16")
	}

	// note: numTransactions includes skipped messages
	numL2Transactions := block.NumL2Transactions()
	numTransactions := numL1Messages + numL2Transactions
	if numTransactions > math.MaxUint16 {
		return nil, errors.New("number of transactions exceeds max uint16")
	}

	daBlock := encoding.NewDABlockV0(
		block.Header.Number.Uint64(), // number
		block.Header.Time,            // timestamp
		block.Header.BaseFee,         // baseFee
		block.Header.GasLimit,        // gasLimit
		uint16(numTransactions),      // numTransactions
		uint16(numL1Messages),        // numL1Messages
	)

	return daBlock, nil
}

// NewDAChunk creates a new DAChunk from the given Chunk and the total number of L1 messages popped before.
func (o *DACodecV3) NewDAChunk(chunk *encoding.Chunk, totalL1MessagePoppedBefore uint64) (encoding.DAChunk, error) {
	if len(chunk.Blocks) == 0 {
		return nil, errors.New("number of blocks is 0")
	}

	if len(chunk.Blocks) > 255 {
		return nil, errors.New("number of blocks exceeds 1 byte")
	}

	var blocks []encoding.DABlock
	var txs [][]*types.TransactionData

	for _, block := range chunk.Blocks {
		b, err := o.NewDABlock(block, totalL1MessagePoppedBefore)
		if err != nil {
			return nil, err
		}
		blocks = append(blocks, b)
		totalL1MessagePoppedBefore += block.NumL1Messages(totalL1MessagePoppedBefore)
		txs = append(txs, block.Transactions)
	}

	daChunk := encoding.NewDAChunkV1(
		blocks, // blocks
		txs,    // transactions
	)

	return daChunk, nil
}

<<<<<<< HEAD
// NewDABatch creates a DABatch from the provided Batch.
func (o *DACodecV3) NewDABatch(batch *encoding.Batch) (encoding.DABatch, error) {
=======
// DecodeDAChunksRawTx takes a byte slice and decodes it into a []*DAChunkRawTx.
func DecodeDAChunksRawTx(bytes [][]byte) ([]*DAChunkRawTx, error) {
	return codecv2.DecodeDAChunksRawTx(bytes)
}

// NewDABatch creates a DABatch from the provided encoding.Batch.
func NewDABatch(batch *encoding.Batch) (*DABatch, error) {
>>>>>>> 41c64864
	// this encoding can only support a fixed number of chunks per batch
	if len(batch.Chunks) > Codecv3MaxNumChunks {
		return nil, errors.New("too many chunks in batch")
	}

	if len(batch.Chunks) == 0 {
		return nil, errors.New("too few chunks in batch")
	}

	if len(batch.Chunks[len(batch.Chunks)-1].Blocks) == 0 {
		return nil, errors.New("too few blocks in last chunk of the batch")
	}

	// batch data hash
	dataHash, err := o.computeBatchDataHash(batch.Chunks, batch.TotalL1MessagePoppedBefore)
	if err != nil {
		return nil, err
	}

	// skipped L1 messages bitmap
	bitmapBytes, totalL1MessagePoppedAfter, err := encoding.ConstructSkippedBitmap(batch.Index, batch.Chunks, batch.TotalL1MessagePoppedBefore)
	if err != nil {
		return nil, err
	}

	// blob payload
	blob, blobVersionedHash, z, blobBytes, err := o.constructBlobPayload(batch.Chunks, false /* no mock */)
	if err != nil {
		return nil, err
	}

	lastChunk := batch.Chunks[len(batch.Chunks)-1]
	lastBlock := lastChunk.Blocks[len(lastChunk.Blocks)-1]

	return encoding.NewDABatchV2(
		uint8(encoding.CodecV3), // version
		batch.Index,             // batchIndex
		totalL1MessagePoppedAfter-batch.TotalL1MessagePoppedBefore, // l1MessagePopped
		totalL1MessagePoppedAfter,                                  // totalL1MessagePopped
		lastBlock.Header.Time,                                      // lastBlockTimestamp
		dataHash,                                                   // dataHash
		batch.ParentBatchHash,                                      // parentBatchHash
		blobVersionedHash,                                          // blobVersionedHash
		bitmapBytes,                                                // skippedL1MessageBitmap
		blob,                                                       // blob
		z,                                                          // z
		blobBytes,                                                  // blobBytes
	)
}

// NewDABatchWithExpectedBlobVersionedHashes creates a DABatch from the provided Batch.
// It also checks if the blob versioned hashes are as expected.
func (o *DACodecV3) NewDABatchWithExpectedBlobVersionedHashes(batch *encoding.Batch, hashes []common.Hash) (encoding.DABatch, error) {
	daBatch, err := o.NewDABatch(batch)
	if err != nil {
		return nil, err
	}

	if !reflect.DeepEqual(daBatch.BlobVersionedHashes(), hashes) {
		return nil, fmt.Errorf("blob versioned hashes do not match. Expected: %v, Got: %v", hashes, daBatch.BlobVersionedHashes())
	}

	return daBatch, nil
}

// constructBlobPayload constructs the 4844 blob payload.
func (o *DACodecV3) constructBlobPayload(chunks []*encoding.Chunk, useMockTxData bool) (*kzg4844.Blob, common.Hash, *kzg4844.Point, []byte, error) {
	// metadata consists of num_chunks (2 bytes) and chunki_size (4 bytes per chunk)
	metadataLength := 2 + Codecv3MaxNumChunks*4

	// batchBytes represents the raw (un-compressed and un-padded) blob payload
	batchBytes := make([]byte, metadataLength)

	// challenge digest preimage
	// 1 hash for metadata, 1 hash for each chunk, 1 hash for blob versioned hash
	challengePreimage := make([]byte, (1+Codecv3MaxNumChunks+1)*32)

	// the chunk data hash used for calculating the challenge preimage
	var chunkDataHash common.Hash

	// blob metadata: num_chunks
	binary.BigEndian.PutUint16(batchBytes[0:], uint16(len(chunks)))

	// encode blob metadata and L2 transactions,
	// and simultaneously also build challenge preimage
	for chunkID, chunk := range chunks {
		currentChunkStartIndex := len(batchBytes)

		for _, block := range chunk.Blocks {
			for _, tx := range block.Transactions {
				if tx.Type == types.L1MessageTxType {
					continue
				}

				// encode L2 txs into blob payload
				rlpTxData, err := encoding.ConvertTxDataToRLPEncoding(tx, useMockTxData)
				if err != nil {
					return nil, common.Hash{}, nil, nil, err
				}
				batchBytes = append(batchBytes, rlpTxData...)
			}
		}

		// blob metadata: chunki_size
		if chunkSize := len(batchBytes) - currentChunkStartIndex; chunkSize != 0 {
			binary.BigEndian.PutUint32(batchBytes[2+4*chunkID:], uint32(chunkSize))
		}

		// challenge: compute chunk data hash
		chunkDataHash = crypto.Keccak256Hash(batchBytes[currentChunkStartIndex:])
		copy(challengePreimage[32+chunkID*32:], chunkDataHash[:])
	}

	// if we have fewer than Codecv2MaxNumChunks chunks, the rest
	// of the blob metadata is correctly initialized to 0,
	// but we need to add padding to the challenge preimage
	for chunkID := len(chunks); chunkID < Codecv3MaxNumChunks; chunkID++ {
		// use the last chunk's data hash as padding
		copy(challengePreimage[32+chunkID*32:], chunkDataHash[:])
	}

	// challenge: compute metadata hash
	hash := crypto.Keccak256Hash(batchBytes[0:metadataLength])
	copy(challengePreimage[0:], hash[:])

	// blobBytes represents the compressed blob payload (batchBytes)
	blobBytes, err := zstd.CompressScrollBatchBytes(batchBytes)
	if err != nil {
		return nil, common.Hash{}, nil, nil, err
	}

	// Only apply this check when the uncompressed batch data has exceeded 128 KiB.
	if !useMockTxData && len(batchBytes) > 131072 {
		// Check compressed data compatibility.
		if err = encoding.CheckCompressedDataCompatibility(blobBytes); err != nil {
			log.Error("constructBlobPayload: compressed data compatibility check failed", "err", err, "batchBytes", hex.EncodeToString(batchBytes), "blobBytes", hex.EncodeToString(blobBytes))
			return nil, common.Hash{}, nil, nil, err
		}
	}

	if len(blobBytes) > 126976 {
		log.Error("constructBlobPayload: Blob payload exceeds maximum size", "size", len(blobBytes), "blobBytes", hex.EncodeToString(blobBytes))
		return nil, common.Hash{}, nil, nil, errors.New("Blob payload exceeds maximum size")
	}

	// convert raw data to BLSFieldElements
	blob, err := encoding.MakeBlobCanonical(blobBytes)
	if err != nil {
		return nil, common.Hash{}, nil, nil, err
	}

	// compute blob versioned hash
	c, err := kzg4844.BlobToCommitment(blob)
	if err != nil {
		return nil, common.Hash{}, nil, nil, errors.New("failed to create blob commitment")
	}
	blobVersionedHash := kzg4844.CalcBlobHashV1(sha256.New(), &c)

	// challenge: append blob versioned hash
	copy(challengePreimage[(1+Codecv3MaxNumChunks)*32:], blobVersionedHash[:])

	// compute z = challenge_digest % BLS_MODULUS
	challengeDigest := crypto.Keccak256Hash(challengePreimage)
	pointBigInt := new(big.Int).Mod(new(big.Int).SetBytes(challengeDigest[:]), encoding.BLSModulus)
	pointBytes := pointBigInt.Bytes()

	// the challenge point z
	var z kzg4844.Point
	start := 32 - len(pointBytes)
	copy(z[start:], pointBytes)

	return blob, blobVersionedHash, &z, blobBytes, nil
}

// DecodeTxsFromBlob decodes txs from blob bytes and writes to chunks
func DecodeTxsFromBlob(blob *kzg4844.Blob, chunks []*DAChunkRawTx) error {
	return codecv2.DecodeTxsFromBlob(blob, chunks)
}

// NewDABatchFromBytes decodes the given byte slice into a DABatch.
// Note: This function only populates the batch header, it leaves the blob-related fields and skipped L1 message bitmap empty.
func (o *DACodecV3) NewDABatchFromBytes(data []byte) (encoding.DABatch, error) {
	if len(data) != 193 {
		return nil, fmt.Errorf("invalid data length for DABatch, expected 193 bytes but got %d", len(data))
	}

	if encoding.CodecVersion(data[0]) != encoding.CodecV3 {
		return nil, fmt.Errorf("invalid codec version: %d, expected: %d", data[0], encoding.CodecV3)
	}

	b := encoding.NewDABatchV2WithProof(
		data[0],                                // Version
		binary.BigEndian.Uint64(data[1:9]),     // BatchIndex
		binary.BigEndian.Uint64(data[9:17]),    // L1MessagePopped
		binary.BigEndian.Uint64(data[17:25]),   // TotalL1MessagePopped
		binary.BigEndian.Uint64(data[121:129]), // LastBlockTimestamp
		common.BytesToHash(data[25:57]),        // DataHash
		common.BytesToHash(data[89:121]),       // ParentBatchHash
		common.BytesToHash(data[57:89]),        // BlobVersionedHash
		nil,                                    // skippedL1MessageBitmap
		nil,                                    // blob
		nil,                                    // z
		nil,                                    // blobBytes
		[2]common.Hash{ // BlobDataProof
			common.BytesToHash(data[129:161]),
			common.BytesToHash(data[161:193]),
		},
	)

	return b, nil
}

// EstimateChunkL1CommitBatchSizeAndBlobSize estimates the L1 commit uncompressed batch size and compressed blob size for a single chunk.
func (o *DACodecV3) EstimateChunkL1CommitBatchSizeAndBlobSize(c *encoding.Chunk) (uint64, uint64, error) {
	batchBytes, err := encoding.ConstructBatchPayloadInBlob([]*encoding.Chunk{c}, Codecv3MaxNumChunks)
	if err != nil {
		return 0, 0, err
	}
	blobBytes, err := zstd.CompressScrollBatchBytes(batchBytes)
	if err != nil {
		return 0, 0, err
	}
	return uint64(len(batchBytes)), encoding.CalculatePaddedBlobSize(uint64(len(blobBytes))), nil
}

// EstimateBatchL1CommitBatchSizeAndBlobSize estimates the L1 commit uncompressed batch size and compressed blob size for a batch.
func (o *DACodecV3) EstimateBatchL1CommitBatchSizeAndBlobSize(b *encoding.Batch) (uint64, uint64, error) {
	batchBytes, err := encoding.ConstructBatchPayloadInBlob(b.Chunks, Codecv3MaxNumChunks)
	if err != nil {
		return 0, 0, err
	}
	blobBytes, err := zstd.CompressScrollBatchBytes(batchBytes)
	if err != nil {
		return 0, 0, err
	}
	return uint64(len(batchBytes)), encoding.CalculatePaddedBlobSize(uint64(len(blobBytes))), nil
}

// CheckChunkCompressedDataCompatibility checks the compressed data compatibility for a batch built from a single chunk.
func (o *DACodecV3) CheckChunkCompressedDataCompatibility(c *encoding.Chunk) (bool, error) {
	batchBytes, err := encoding.ConstructBatchPayloadInBlob([]*encoding.Chunk{c}, Codecv3MaxNumChunks)
	if err != nil {
		return false, err
	}
	blobBytes, err := zstd.CompressScrollBatchBytes(batchBytes)
	if err != nil {
		return false, err
	}
	// Only apply this check when the uncompressed batch data has exceeded 128 KiB.
	if len(batchBytes) <= 131072 {
		return true, nil
	}
	if err = encoding.CheckCompressedDataCompatibility(blobBytes); err != nil {
		log.Warn("CheckChunkCompressedDataCompatibility: compressed data compatibility check failed", "err", err, "batchBytes", hex.EncodeToString(batchBytes), "blobBytes", hex.EncodeToString(blobBytes))
		return false, nil
	}
	return true, nil
}

// CheckBatchCompressedDataCompatibility checks the compressed data compatibility for a batch.
func (o *DACodecV3) CheckBatchCompressedDataCompatibility(b *encoding.Batch) (bool, error) {
	batchBytes, err := encoding.ConstructBatchPayloadInBlob(b.Chunks, Codecv3MaxNumChunks)
	if err != nil {
		return false, err
	}
	blobBytes, err := zstd.CompressScrollBatchBytes(batchBytes)
	if err != nil {
		return false, err
	}
	// Only apply this check when the uncompressed batch data has exceeded 128 KiB.
	if len(batchBytes) <= 131072 {
		return true, nil
	}
	if err = encoding.CheckCompressedDataCompatibility(blobBytes); err != nil {
		log.Warn("CheckBatchCompressedDataCompatibility: compressed data compatibility check failed", "err", err, "batchBytes", hex.EncodeToString(batchBytes), "blobBytes", hex.EncodeToString(blobBytes))
		return false, nil
	}
	return true, nil
}

// EstimateChunkL1CommitCalldataSize calculates the calldata size needed for committing a chunk to L1 approximately.
func (o *DACodecV3) EstimateChunkL1CommitCalldataSize(c *encoding.Chunk) (uint64, error) {
	return uint64(encoding.BlockContextByteSize * len(c.Blocks)), nil
}

// EstimateBatchL1CommitCalldataSize calculates the calldata size in l1 commit for this batch approximately.
func (o *DACodecV3) EstimateBatchL1CommitCalldataSize(b *encoding.Batch) (uint64, error) {
	var totalL1CommitCalldataSize uint64
	for _, chunk := range b.Chunks {
		chunkL1CommitCalldataSize, err := o.EstimateChunkL1CommitCalldataSize(chunk)
		if err != nil {
			return 0, err
		}
		totalL1CommitCalldataSize += chunkL1CommitCalldataSize
	}
	return totalL1CommitCalldataSize, nil
}

// EstimateBlockL1CommitGas calculates the total L1 commit gas for this block approximately.
func (o *DACodecV3) EstimateBlockL1CommitGas(b *encoding.Block) (uint64, error) {
	var total uint64
	var numL1Messages uint64
	for _, txData := range b.Transactions {
		if txData.Type == types.L1MessageTxType {
			numL1Messages++
			continue
		}
	}

	total += encoding.CalldataNonZeroByteGas * encoding.BlockContextByteSize

	// sload
	total += 2100 * numL1Messages // numL1Messages times cold sload in L1MessageQueue

	// staticcall
	total += 100 * numL1Messages // numL1Messages times call to L1MessageQueue
	total += 100 * numL1Messages // numL1Messages times warm address access to L1MessageQueue

	total += encoding.GetMemoryExpansionCost(36) * numL1Messages // staticcall to proxy
	total += 100 * numL1Messages                                 // read admin in proxy
	total += 100 * numL1Messages                                 // read impl in proxy
	total += 100 * numL1Messages                                 // access impl
	total += encoding.GetMemoryExpansionCost(36) * numL1Messages // delegatecall to impl

	return total, nil
}

// EstimateChunkL1CommitGas calculates the total L1 commit gas for this chunk approximately.
func (o *DACodecV3) EstimateChunkL1CommitGas(c *encoding.Chunk) (uint64, error) {
	var totalNonSkippedL1Messages uint64
	var totalL1CommitGas uint64
	for _, block := range c.Blocks {
		totalNonSkippedL1Messages += uint64(len(block.Transactions)) - block.NumL2Transactions()
		blockL1CommitGas, err := o.EstimateBlockL1CommitGas(block)
		if err != nil {
			return 0, err
		}
		totalL1CommitGas += blockL1CommitGas
	}

	numBlocks := uint64(len(c.Blocks))
	totalL1CommitGas += 100 * numBlocks                 // numBlocks times warm sload
	totalL1CommitGas += encoding.CalldataNonZeroByteGas // numBlocks field of chunk encoding in calldata

	totalL1CommitGas += encoding.GetKeccak256Gas(58*numBlocks + 32*totalNonSkippedL1Messages) // chunk hash

	totalL1CommitGas += 50000 // plus 50000 for the point-evaluation precompile call.

	return totalL1CommitGas, nil
}

// EstimateBatchL1CommitGas calculates the total L1 commit gas for this batch approximately.
func (o *DACodecV3) EstimateBatchL1CommitGas(b *encoding.Batch) (uint64, error) {
	var totalL1CommitGas uint64

	// Add extra gas costs
	totalL1CommitGas += 100000                          // constant to account for ops like _getAdmin, _implementation, _requireNotPaused, etc
	totalL1CommitGas += 4 * 2100                        // 4 one-time cold sload for commitBatch
	totalL1CommitGas += 20000                           // 1 time sstore
	totalL1CommitGas += 21000                           // base fee for tx
	totalL1CommitGas += encoding.CalldataNonZeroByteGas // version in calldata

	// adjusting gas:
	// add 1 time cold sload (2100 gas) for L1MessageQueue
	// add 1 time cold address access (2600 gas) for L1MessageQueue
	// minus 1 time warm sload (100 gas) & 1 time warm address access (100 gas)
	totalL1CommitGas += (2100 + 2600 - 100 - 100)
	totalL1CommitGas += encoding.GetKeccak256Gas(89 + 32)           // parent batch header hash, length is estimated as 89 (constant part)+ 32 (1 skippedL1MessageBitmap)
	totalL1CommitGas += encoding.CalldataNonZeroByteGas * (89 + 32) // parent batch header in calldata

	// adjust batch data hash gas cost
	totalL1CommitGas += encoding.GetKeccak256Gas(uint64(32 * len(b.Chunks)))

	totalL1MessagePoppedBefore := b.TotalL1MessagePoppedBefore

	for _, chunk := range b.Chunks {
		chunkL1CommitGas, err := o.EstimateChunkL1CommitGas(chunk)
		if err != nil {
			return 0, err
		}
		totalL1CommitGas += chunkL1CommitGas

		totalL1MessagePoppedInChunk := chunk.NumL1Messages(totalL1MessagePoppedBefore)
		totalL1MessagePoppedBefore += totalL1MessagePoppedInChunk

		totalL1CommitGas += encoding.CalldataNonZeroByteGas * (32 * (totalL1MessagePoppedInChunk + 255) / 256)
		totalL1CommitGas += encoding.GetKeccak256Gas(89 + 32*(totalL1MessagePoppedInChunk+255)/256)

		var totalL1CommitCalldataSize uint64
		chunkL1CommitCalldataSize, err := o.EstimateChunkL1CommitCalldataSize(chunk)
		if err != nil {
			return 0, err
		}
		totalL1CommitCalldataSize += chunkL1CommitCalldataSize
		totalL1CommitGas += encoding.GetMemoryExpansionCost(totalL1CommitCalldataSize)
	}

	totalL1CommitGas += 50000 // plus 50000 for the point-evaluation precompile call.

	return totalL1CommitGas, nil
}

// SetCompression enables or disables compression.
func (o *DACodecV3) SetCompression(enable bool) {}

// computeBatchDataHash computes the data hash of the batch.
// Note: The batch hash and batch data hash are two different hashes,
// the former is used for identifying a badge in the contracts,
// the latter is used in the public input to the provers.
func (o *DACodecV3) computeBatchDataHash(chunks []*encoding.Chunk, totalL1MessagePoppedBefore uint64) (common.Hash, error) {
	var dataBytes []byte
	totalL1MessagePoppedBeforeChunk := totalL1MessagePoppedBefore

	for _, chunk := range chunks {
		daChunk, err := o.NewDAChunk(chunk, totalL1MessagePoppedBeforeChunk)
		if err != nil {
			return common.Hash{}, err
		}
		totalL1MessagePoppedBeforeChunk += chunk.NumL1Messages(totalL1MessagePoppedBeforeChunk)
		chunkHash, err := daChunk.Hash()
		if err != nil {
			return common.Hash{}, err
		}
		dataBytes = append(dataBytes, chunkHash.Bytes()...)
	}

	dataHash := crypto.Keccak256Hash(dataBytes)
	return dataHash, nil
}

// DecodeDAChunks takes a byte slice and decodes it into a []DAChunk
func (o *DACodecV3) DecodeDAChunks(bytes [][]byte) ([]encoding.DAChunk, error) {
	var chunks []encoding.DAChunk
	for _, chunk := range bytes {
		if len(chunk) < 1 {
			return nil, fmt.Errorf("invalid chunk, length is less than 1")
		}

		numBlocks := int(chunk[0])
		if len(chunk) < 1+numBlocks*encoding.BlockContextByteSize {
			return nil, fmt.Errorf("chunk size doesn't match with numBlocks, byte length of chunk: %v, expected length: %v", len(chunk), 1+numBlocks*encoding.BlockContextByteSize)
		}

		blocks := make([]encoding.DABlock, numBlocks)
		for i := 0; i < numBlocks; i++ {
			startIdx := 1 + i*encoding.BlockContextByteSize // add 1 to skip numBlocks byte
			endIdx := startIdx + encoding.BlockContextByteSize
			blocks[i] = &encoding.DABlockV0{}
			err := blocks[i].Decode(chunk[startIdx:endIdx])
			if err != nil {
				return nil, err
			}
		}

		chunks = append(chunks, encoding.NewDAChunkV1(
			blocks, // blocks
			nil,    // transactions
		))
	}
	return chunks, nil
}

// JSONFromBytes converts the bytes to a DABatchV2 and then marshals it to JSON.
func (o *DACodecV3) JSONFromBytes(data []byte) ([]byte, error) {
	batch, err := o.NewDABatchFromBytes(data)
	if err != nil {
		return nil, fmt.Errorf("failed to decode DABatch from bytes: %w", err)
	}

	jsonBytes, err := json.Marshal(batch)
	if err != nil {
		return nil, fmt.Errorf("failed to marshal DABatch to JSON: %w", err)
	}

	return jsonBytes, nil
}<|MERGE_RESOLUTION|>--- conflicted
+++ resolved
@@ -32,28 +32,10 @@
 // Codecv3MaxNumChunks is the maximum number of chunks that a batch can contain.
 const Codecv3MaxNumChunks = 45
 
-<<<<<<< HEAD
 // Version returns the codec version.
 func (o *DACodecV3) Version() encoding.CodecVersion {
 	return encoding.CodecV3
 }
-=======
-// DAChunkRawTx groups consecutive DABlocks with their L2 transactions, L1 msgs are loaded in another place.
-type DAChunkRawTx = codecv2.DAChunkRawTx
-
-// DABatch contains metadata about a batch of DAChunks.
-type DABatch struct {
-	// header
-	Version              uint8          `json:"version"`
-	BatchIndex           uint64         `json:"batch_index"`
-	L1MessagePopped      uint64         `json:"l1_message_popped"`
-	TotalL1MessagePopped uint64         `json:"total_l1_message_popped"`
-	DataHash             common.Hash    `json:"data_hash"`
-	BlobVersionedHash    common.Hash    `json:"blob_versioned_hash"`
-	ParentBatchHash      common.Hash    `json:"parent_batch_hash"`
-	LastBlockTimestamp   uint64         `json:"last_block_timestamp"`
-	BlobDataProof        [2]common.Hash `json:"blob_data_proof"`
->>>>>>> 41c64864
 
 // NewDABlock creates a new DABlock from the given Block and the total number of L1 messages popped before.
 func (o *DACodecV3) NewDABlock(block *encoding.Block, totalL1MessagePoppedBefore uint64) (encoding.DABlock, error) {
@@ -117,18 +99,55 @@
 	return daChunk, nil
 }
 
-<<<<<<< HEAD
+// DecodeDAChunksRawTx takes a byte slice and decodes it into a []*DAChunkRawTx.
+// Beginning from codecv1 tx data posted to blobs, not to chunk bytes in calldata
+func (o *DACodecV3) DecodeDAChunksRawTx(bytes [][]byte) ([]*encoding.DAChunkRawTx, error) {
+	var chunks []*encoding.DAChunkRawTx
+	for _, chunk := range bytes {
+		if len(chunk) < 1 {
+			return nil, fmt.Errorf("invalid chunk, length is less than 1")
+		}
+
+		numBlocks := int(chunk[0])
+		if len(chunk) < 1+numBlocks*encoding.BlockContextByteSize {
+			return nil, fmt.Errorf("chunk size doesn't match with numBlocks, byte length of chunk: %v, expected length: %v", len(chunk), 1+numBlocks*encoding.BlockContextByteSize)
+		}
+
+		blocks := make([]encoding.DABlock, numBlocks)
+		for i := 0; i < numBlocks; i++ {
+			startIdx := 1 + i*encoding.BlockContextByteSize // add 1 to skip numBlocks byte
+			endIdx := startIdx + encoding.BlockContextByteSize
+			blocks[i] = &encoding.DABlockV0{}
+			err := blocks[i].Decode(chunk[startIdx:endIdx])
+			if err != nil {
+				return nil, err
+			}
+		}
+
+		var transactions []types.Transactions
+
+		chunks = append(chunks, &encoding.DAChunkRawTx{
+			Blocks:       blocks,
+			Transactions: transactions, // Transactions field is still empty in the phase of DecodeDAChunksRawTx, because txs moved to blobs and filled in DecodeTxsFromBlob method.
+		})
+	}
+	return chunks, nil
+}
+
+// DecodeTxsFromBlob decodes txs from blob bytes and writes to chunks
+func (o *DACodecV3) DecodeTxsFromBlob(blob *kzg4844.Blob, chunks []*encoding.DAChunkRawTx) error {
+	compressedBytes := encoding.BytesFromBlobCanonical(blob)
+	magics := []byte{0x28, 0xb5, 0x2f, 0xfd}
+
+	batchBytes, err := encoding.DecompressScrollBlobToBatch(append(magics, compressedBytes[:]...))
+	if err != nil {
+		return err
+	}
+	return encoding.DecodeTxsFromBytes(batchBytes, chunks, Codecv3MaxNumChunks)
+}
+
 // NewDABatch creates a DABatch from the provided Batch.
 func (o *DACodecV3) NewDABatch(batch *encoding.Batch) (encoding.DABatch, error) {
-=======
-// DecodeDAChunksRawTx takes a byte slice and decodes it into a []*DAChunkRawTx.
-func DecodeDAChunksRawTx(bytes [][]byte) ([]*DAChunkRawTx, error) {
-	return codecv2.DecodeDAChunksRawTx(bytes)
-}
-
-// NewDABatch creates a DABatch from the provided encoding.Batch.
-func NewDABatch(batch *encoding.Batch) (*DABatch, error) {
->>>>>>> 41c64864
 	// this encoding can only support a fixed number of chunks per batch
 	if len(batch.Chunks) > Codecv3MaxNumChunks {
 		return nil, errors.New("too many chunks in batch")
@@ -301,11 +320,6 @@
 	copy(z[start:], pointBytes)
 
 	return blob, blobVersionedHash, &z, blobBytes, nil
-}
-
-// DecodeTxsFromBlob decodes txs from blob bytes and writes to chunks
-func DecodeTxsFromBlob(blob *kzg4844.Blob, chunks []*DAChunkRawTx) error {
-	return codecv2.DecodeTxsFromBlob(blob, chunks)
 }
 
 // NewDABatchFromBytes decodes the given byte slice into a DABatch.
@@ -559,38 +573,6 @@
 	return dataHash, nil
 }
 
-// DecodeDAChunks takes a byte slice and decodes it into a []DAChunk
-func (o *DACodecV3) DecodeDAChunks(bytes [][]byte) ([]encoding.DAChunk, error) {
-	var chunks []encoding.DAChunk
-	for _, chunk := range bytes {
-		if len(chunk) < 1 {
-			return nil, fmt.Errorf("invalid chunk, length is less than 1")
-		}
-
-		numBlocks := int(chunk[0])
-		if len(chunk) < 1+numBlocks*encoding.BlockContextByteSize {
-			return nil, fmt.Errorf("chunk size doesn't match with numBlocks, byte length of chunk: %v, expected length: %v", len(chunk), 1+numBlocks*encoding.BlockContextByteSize)
-		}
-
-		blocks := make([]encoding.DABlock, numBlocks)
-		for i := 0; i < numBlocks; i++ {
-			startIdx := 1 + i*encoding.BlockContextByteSize // add 1 to skip numBlocks byte
-			endIdx := startIdx + encoding.BlockContextByteSize
-			blocks[i] = &encoding.DABlockV0{}
-			err := blocks[i].Decode(chunk[startIdx:endIdx])
-			if err != nil {
-				return nil, err
-			}
-		}
-
-		chunks = append(chunks, encoding.NewDAChunkV1(
-			blocks, // blocks
-			nil,    // transactions
-		))
-	}
-	return chunks, nil
-}
-
 // JSONFromBytes converts the bytes to a DABatchV2 and then marshals it to JSON.
 func (o *DACodecV3) JSONFromBytes(data []byte) ([]byte, error) {
 	batch, err := o.NewDABatchFromBytes(data)
