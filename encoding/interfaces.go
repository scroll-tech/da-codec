--- conflicted
+++ resolved
@@ -85,14 +85,9 @@
 	CodecV2
 	CodecV3
 	CodecV4
-<<<<<<< HEAD
-	_
-	_
-	CodecV7
-=======
 	CodecV5
 	CodecV6
->>>>>>> 2817674d
+	CodecV7
 )
 
 // CodecFromVersion returns the appropriate codec for the given version.
@@ -108,15 +103,12 @@
 		return &DACodecV3{}, nil
 	case CodecV4:
 		return &DACodecV4{}, nil
-<<<<<<< HEAD
-	case CodecV7:
-		return &DACodecV7{}, nil
-=======
 	case CodecV5:
 		return NewDACodecV5(), nil
 	case CodecV6:
 		return NewDACodecV6(), nil
->>>>>>> 2817674d
+	case CodecV7:
+		return &DACodecV7{}, nil
 	default:
 		return nil, fmt.Errorf("unsupported codec version: %v", version)
 	}
@@ -124,14 +116,10 @@
 
 // CodecFromConfig determines and returns the appropriate codec based on chain configuration, block number, and timestamp.
 func CodecFromConfig(chainCfg *params.ChainConfig, startBlockNumber *big.Int, startBlockTimestamp uint64) Codec {
-<<<<<<< HEAD
-	if chainCfg.IsDarwinV2(startBlockTimestamp) { // TODO: replace with correct fork
-		return &DACodecV7{}
-=======
+	// TODO: replace with correct fork
 	if chainCfg.IsEuclid(startBlockTimestamp) {
-		// V5 is skipped, because it is only used for the special Euclid transition batch that we handle explicitly 
+		// V5 is skipped, because it is only used for the special Euclid transition batch that we handle explicitly
 		return NewDACodecV6()
->>>>>>> 2817674d
 	} else if chainCfg.IsDarwinV2(startBlockTimestamp) {
 		return &DACodecV4{}
 	} else if chainCfg.IsDarwin(startBlockTimestamp) {
