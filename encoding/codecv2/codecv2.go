package codecv2

/*
#include <stdint.h>
char* compress_scroll_batch_bytes(uint8_t* src, uint64_t src_size, uint8_t* output_buf, uint64_t *output_buf_size);
*/
import "C"

import (
	"crypto/sha256"
	"encoding/binary"
	"encoding/hex"
	"errors"
	"fmt"
	"math/big"
	"unsafe"

	"github.com/scroll-tech/go-ethereum/common"
	"github.com/scroll-tech/go-ethereum/core/types"
	"github.com/scroll-tech/go-ethereum/crypto"
	"github.com/scroll-tech/go-ethereum/crypto/kzg4844"

	"github.com/scroll-tech/da-codec/encoding"
	"github.com/scroll-tech/da-codec/encoding/codecv1"
)

// MaxNumChunks is the maximum number of chunks that a batch can contain.
const MaxNumChunks = 45

// DABlock represents a Data Availability Block.
type DABlock = codecv1.DABlock

// DAChunk groups consecutive DABlocks with their transactions.
type DAChunk = codecv1.DAChunk

// DABatch contains metadata about a batch of DAChunks.
type DABatch struct {
	// header
	Version                uint8
	BatchIndex             uint64
	L1MessagePopped        uint64
	TotalL1MessagePopped   uint64
	DataHash               common.Hash
	BlobVersionedHash      common.Hash
	ParentBatchHash        common.Hash
	SkippedL1MessageBitmap []byte

	// blob payload
	blob *kzg4844.Blob
	z    *kzg4844.Point
}

// NewDABlock creates a new DABlock from the given encoding.Block and the total number of L1 messages popped before.
func NewDABlock(block *encoding.Block, totalL1MessagePoppedBefore uint64) (*DABlock, error) {
	return codecv1.NewDABlock(block, totalL1MessagePoppedBefore)
}

// NewDAChunk creates a new DAChunk from the given encoding.Chunk and the total number of L1 messages popped before.
func NewDAChunk(chunk *encoding.Chunk, totalL1MessagePoppedBefore uint64) (*DAChunk, error) {
	return codecv1.NewDAChunk(chunk, totalL1MessagePoppedBefore)
}

// NewDABatch creates a DABatch from the provided encoding.Batch.
func NewDABatch(batch *encoding.Batch) (*DABatch, error) {
	// this encoding can only support a fixed number of chunks per batch
	if len(batch.Chunks) > MaxNumChunks {
		return nil, fmt.Errorf("too many chunks in batch")
	}

	if len(batch.Chunks) == 0 {
		return nil, fmt.Errorf("too few chunks in batch")
	}

	// batch data hash
	dataHash, err := codecv1.ComputeBatchDataHash(batch.Chunks, batch.TotalL1MessagePoppedBefore)
	if err != nil {
		return nil, err
	}

	// skipped L1 messages bitmap
	bitmapBytes, totalL1MessagePoppedAfter, err := encoding.ConstructSkippedBitmap(batch.Index, batch.Chunks, batch.TotalL1MessagePoppedBefore)
	if err != nil {
		return nil, err
	}

	// blob payload
	blob, blobVersionedHash, z, err := ConstructBlobPayload(batch.Chunks, false /* no mock */)
	if err != nil {
		return nil, err
	}

	daBatch := DABatch{
		Version:                uint8(encoding.CodecV2),
		BatchIndex:             batch.Index,
		L1MessagePopped:        totalL1MessagePoppedAfter - batch.TotalL1MessagePoppedBefore,
		TotalL1MessagePopped:   totalL1MessagePoppedAfter,
		DataHash:               dataHash,
		BlobVersionedHash:      blobVersionedHash,
		ParentBatchHash:        batch.ParentBatchHash,
		SkippedL1MessageBitmap: bitmapBytes,
		blob:                   blob,
		z:                      z,
	}

	return &daBatch, nil
}

<<<<<<< HEAD
// ComputeBatchDataHash computes the data hash of the batch.
// Note: The batch hash and batch data hash are two different hashes,
// the former is used for identifying a badge in the contracts,
// the latter is used in the public input to the provers.
func ComputeBatchDataHash(chunks []*encoding.Chunk, totalL1MessagePoppedBefore uint64) (common.Hash, error) {
	return codecv1.ComputeBatchDataHash(chunks, totalL1MessagePoppedBefore)
}

// ConstructBlobPayload constructs the 4844 blob payload.
func ConstructBlobPayload(chunks []*encoding.Chunk, useMockTxData bool) (*kzg4844.Blob, common.Hash, *kzg4844.Point, error) {
=======
// constructBlobPayload constructs the 4844 blob payload.
func constructBlobPayload(chunks []*encoding.Chunk, useMockTxData bool) (*kzg4844.Blob, common.Hash, *kzg4844.Point, error) {
>>>>>>> 202b5239
	// metadata consists of num_chunks (2 bytes) and chunki_size (4 bytes per chunk)
	metadataLength := 2 + MaxNumChunks*4

	// the raw (un-compressed and un-padded) blob payload
	blobBytes := make([]byte, metadataLength)

	// challenge digest preimage
	// 1 hash for metadata, 1 hash for each chunk, 1 hash for blob versioned hash
	challengePreimage := make([]byte, (1+MaxNumChunks+1)*32)

	// the chunk data hash used for calculating the challenge preimage
	var chunkDataHash common.Hash

	// blob metadata: num_chunks
	binary.BigEndian.PutUint16(blobBytes[0:], uint16(len(chunks)))

	// encode blob metadata and L2 transactions,
	// and simultaneously also build challenge preimage
	for chunkID, chunk := range chunks {
		currentChunkStartIndex := len(blobBytes)

		for _, block := range chunk.Blocks {
			for _, tx := range block.Transactions {
				if tx.Type == types.L1MessageTxType {
					continue
				}

				// encode L2 txs into blob payload
				rlpTxData, err := encoding.ConvertTxDataToRLPEncoding(tx, useMockTxData)
				if err != nil {
					return nil, common.Hash{}, nil, err
				}
				blobBytes = append(blobBytes, rlpTxData...)
			}
		}

		// blob metadata: chunki_size
		if chunkSize := len(blobBytes) - currentChunkStartIndex; chunkSize != 0 {
			binary.BigEndian.PutUint32(blobBytes[2+4*chunkID:], uint32(chunkSize))
		}

		// challenge: compute chunk data hash
		chunkDataHash = crypto.Keccak256Hash(blobBytes[currentChunkStartIndex:])
		copy(challengePreimage[32+chunkID*32:], chunkDataHash[:])
	}

	// if we have fewer than MaxNumChunks chunks, the rest
	// of the blob metadata is correctly initialized to 0,
	// but we need to add padding to the challenge preimage
	for chunkID := len(chunks); chunkID < MaxNumChunks; chunkID++ {
		// use the last chunk's data hash as padding
		copy(challengePreimage[32+chunkID*32:], chunkDataHash[:])
	}

	// challenge: compute metadata hash
	hash := crypto.Keccak256Hash(blobBytes[0:metadataLength])
	copy(challengePreimage[0:], hash[:])

	// compress blob bytes
	compressedBlobBytes, err := compressScrollBatchBytes(blobBytes)
	if err != nil {
		return nil, common.Hash{}, nil, err
	}

	// convert raw data to BLSFieldElements
	blob, err := codecv1.MakeBlobCanonical(compressedBlobBytes)
	if err != nil {
		return nil, common.Hash{}, nil, err
	}

	// compute blob versioned hash
	c, err := kzg4844.BlobToCommitment(blob)
	if err != nil {
		return nil, common.Hash{}, nil, fmt.Errorf("failed to create blob commitment")
	}
	blobVersionedHash := kzg4844.CalcBlobHashV1(sha256.New(), &c)

	// challenge: append blob versioned hash
	copy(challengePreimage[(1+MaxNumChunks)*32:], blobVersionedHash[:])

	// compute z = challenge_digest % BLS_MODULUS
	challengeDigest := crypto.Keccak256Hash(challengePreimage)
	pointBigInt := new(big.Int).Mod(new(big.Int).SetBytes(challengeDigest[:]), codecv1.BLSModulus)
	pointBytes := pointBigInt.Bytes()

	// the challenge point z
	var z kzg4844.Point
	start := 32 - len(pointBytes)
	copy(z[start:], pointBytes)

	return blob, blobVersionedHash, &z, nil
}

// NewDABatchFromBytes attempts to decode the given byte slice into a DABatch.
// Note: This function only populates the batch header, it leaves the blob-related fields empty.
func NewDABatchFromBytes(data []byte) (*DABatch, error) {
	if len(data) < 121 {
		return nil, fmt.Errorf("insufficient data for DABatch, expected at least 121 bytes but got %d", len(data))
	}

	b := &DABatch{
		Version:                data[0],
		BatchIndex:             binary.BigEndian.Uint64(data[1:9]),
		L1MessagePopped:        binary.BigEndian.Uint64(data[9:17]),
		TotalL1MessagePopped:   binary.BigEndian.Uint64(data[17:25]),
		DataHash:               common.BytesToHash(data[25:57]),
		BlobVersionedHash:      common.BytesToHash(data[57:89]),
		ParentBatchHash:        common.BytesToHash(data[89:121]),
		SkippedL1MessageBitmap: data[121:],
	}

	return b, nil
}

// Encode serializes the DABatch into bytes.
func (b *DABatch) Encode() []byte {
	batchBytes := make([]byte, 121+len(b.SkippedL1MessageBitmap))
	batchBytes[0] = b.Version
	binary.BigEndian.PutUint64(batchBytes[1:], b.BatchIndex)
	binary.BigEndian.PutUint64(batchBytes[9:], b.L1MessagePopped)
	binary.BigEndian.PutUint64(batchBytes[17:], b.TotalL1MessagePopped)
	copy(batchBytes[25:], b.DataHash[:])
	copy(batchBytes[57:], b.BlobVersionedHash[:])
	copy(batchBytes[89:], b.ParentBatchHash[:])
	copy(batchBytes[121:], b.SkippedL1MessageBitmap[:])
	return batchBytes
}

// Hash computes the hash of the serialized DABatch.
func (b *DABatch) Hash() common.Hash {
	bytes := b.Encode()
	return crypto.Keccak256Hash(bytes)
}

// BlobDataProof computes the abi-encoded blob verification data.
func (b *DABatch) BlobDataProof() ([]byte, error) {
	if b.blob == nil {
		return nil, errors.New("called BlobDataProof with empty blob")
	}
	if b.z == nil {
		return nil, errors.New("called BlobDataProof with empty z")
	}

	commitment, err := kzg4844.BlobToCommitment(b.blob)
	if err != nil {
		return nil, fmt.Errorf("failed to create blob commitment")
	}

	proof, y, err := kzg4844.ComputeProof(b.blob, *b.z)
	if err != nil {
		return nil, fmt.Errorf("failed to create KZG proof at point, err: %w, z: %v", err, hex.EncodeToString(b.z[:]))
	}

	// Memory layout of ``_blobDataProof``:
	// | z       | y       | kzg_commitment | kzg_proof |
	// |---------|---------|----------------|-----------|
	// | bytes32 | bytes32 | bytes48        | bytes48   |

	values := []interface{}{*b.z, y, commitment, proof}
	blobDataProofArgs, err := codecv1.GetBlobDataProofArgs()
	if err != nil {
		return nil, fmt.Errorf("failed to get blob data proof args, err: %w", err)
	}
	return blobDataProofArgs.Pack(values...)
}

// Blob returns the blob of the batch.
func (b *DABatch) Blob() *kzg4844.Blob {
	return b.blob
}

// EstimateChunkL1CommitBatchSizeAndBlobSize estimates the L1 commit uncompressed batch size and compressed blob size for a single chunk.
func EstimateChunkL1CommitBatchSizeAndBlobSize(c *encoding.Chunk) (uint64, uint64, error) {
	batchBytes, err := constructBatchPayload([]*encoding.Chunk{c})
	if err != nil {
		return 0, 0, err
	}
	blobBytes, err := compressScrollBatchBytes(batchBytes)
	if err != nil {
		return 0, 0, err
	}
	return uint64(len(batchBytes)), codecv1.CalculatePaddedBlobSize(uint64(len(blobBytes))), nil
}

// EstimateBatchL1CommitBatchSizeAndBlobSize estimates the L1 commit uncompressed batch size and compressed blob size for a batch.
func EstimateBatchL1CommitBatchSizeAndBlobSize(b *encoding.Batch) (uint64, uint64, error) {
	batchBytes, err := constructBatchPayload(b.Chunks)
	if err != nil {
		return 0, 0, err
	}
	blobBytes, err := compressScrollBatchBytes(batchBytes)
	if err != nil {
		return 0, 0, err
	}
	return uint64(len(batchBytes)), codecv1.CalculatePaddedBlobSize(uint64(len(blobBytes))), nil
}

// EstimateChunkL1CommitCalldataSize calculates the calldata size needed for committing a chunk to L1 approximately.
func EstimateChunkL1CommitCalldataSize(c *encoding.Chunk) uint64 {
	return codecv1.EstimateChunkL1CommitCalldataSize(c)
}

// EstimateBatchL1CommitCalldataSize calculates the calldata size in l1 commit for this batch approximately.
func EstimateBatchL1CommitCalldataSize(b *encoding.Batch) uint64 {
	return codecv1.EstimateBatchL1CommitCalldataSize(b)
}

// EstimateBlockL1CommitGas calculates the total L1 commit gas for this block approximately.
func EstimateBlockL1CommitGas(b *encoding.Block) uint64 {
	return codecv1.EstimateBlockL1CommitGas(b)
}

// EstimateChunkL1CommitGas calculates the total L1 commit gas for this chunk approximately.
func EstimateChunkL1CommitGas(c *encoding.Chunk) uint64 {
	return codecv1.EstimateChunkL1CommitGas(c)
}

// EstimateBatchL1CommitGas calculates the total L1 commit gas for this batch approximately.
func EstimateBatchL1CommitGas(b *encoding.Batch) uint64 {
	return codecv1.EstimateBatchL1CommitGas(b)
}

// constructBatchPayload constructs the batch payload.
// This function is only used in compressed batch payload length estimation.
func constructBatchPayload(chunks []*encoding.Chunk) ([]byte, error) {
	// metadata consists of num_chunks (2 bytes) and chunki_size (4 bytes per chunk)
	metadataLength := 2 + MaxNumChunks*4

	// the raw (un-compressed and un-padded) blob payload
	batchBytes := make([]byte, metadataLength)

	// batch metadata: num_chunks
	binary.BigEndian.PutUint16(batchBytes[0:], uint16(len(chunks)))

	// encode batch metadata and L2 transactions,
	for chunkID, chunk := range chunks {
		currentChunkStartIndex := len(batchBytes)

		for _, block := range chunk.Blocks {
			for _, tx := range block.Transactions {
				if tx.Type == types.L1MessageTxType {
					continue
				}

				// encode L2 txs into batch payload
				rlpTxData, err := encoding.ConvertTxDataToRLPEncoding(tx, false /* no mock */)
				if err != nil {
					return nil, err
				}
				batchBytes = append(batchBytes, rlpTxData...)
			}
		}

		// batch metadata: chunki_size
		if chunkSize := len(batchBytes) - currentChunkStartIndex; chunkSize != 0 {
			binary.BigEndian.PutUint32(batchBytes[2+4*chunkID:], uint32(chunkSize))
		}
	}
	return batchBytes, nil
}

// compressScrollBatchBytes compresses the given batch of bytes.
// The output buffer is allocated with an extra 128 bytes to accommodate metadata overhead or error message.
func compressScrollBatchBytes(batchBytes []byte) ([]byte, error) {
	srcSize := C.uint64_t(len(batchBytes))
	outbufSize := C.uint64_t(len(batchBytes) + 128) // Allocate output buffer with extra 128 bytes
	outbuf := make([]byte, outbufSize)

	if err := C.compress_scroll_batch_bytes((*C.uchar)(unsafe.Pointer(&batchBytes[0])), srcSize,
		(*C.uchar)(unsafe.Pointer(&outbuf[0])), &outbufSize); err != nil {
		return nil, fmt.Errorf("failed to compress scroll batch bytes: %s", C.GoString(err))
	}

	return outbuf[:int(outbufSize)], nil
}<|MERGE_RESOLUTION|>--- conflicted
+++ resolved
@@ -105,21 +105,8 @@
 	return &daBatch, nil
 }
 
-<<<<<<< HEAD
-// ComputeBatchDataHash computes the data hash of the batch.
-// Note: The batch hash and batch data hash are two different hashes,
-// the former is used for identifying a badge in the contracts,
-// the latter is used in the public input to the provers.
-func ComputeBatchDataHash(chunks []*encoding.Chunk, totalL1MessagePoppedBefore uint64) (common.Hash, error) {
-	return codecv1.ComputeBatchDataHash(chunks, totalL1MessagePoppedBefore)
-}
-
 // ConstructBlobPayload constructs the 4844 blob payload.
 func ConstructBlobPayload(chunks []*encoding.Chunk, useMockTxData bool) (*kzg4844.Blob, common.Hash, *kzg4844.Point, error) {
-=======
-// constructBlobPayload constructs the 4844 blob payload.
-func constructBlobPayload(chunks []*encoding.Chunk, useMockTxData bool) (*kzg4844.Blob, common.Hash, *kzg4844.Point, error) {
->>>>>>> 202b5239
 	// metadata consists of num_chunks (2 bytes) and chunki_size (4 bytes per chunk)
 	metadataLength := 2 + MaxNumChunks*4
 
