package codecv2

import (
	"crypto/sha256"
	"encoding/binary"
	"encoding/hex"
	"errors"
	"fmt"
	"math"
	"math/big"
	"reflect"

	"github.com/scroll-tech/go-ethereum/common"
	"github.com/scroll-tech/go-ethereum/core/types"
	"github.com/scroll-tech/go-ethereum/crypto"
	"github.com/scroll-tech/go-ethereum/crypto/kzg4844"
	"github.com/scroll-tech/go-ethereum/log"

	"github.com/scroll-tech/da-codec/encoding"
	"github.com/scroll-tech/da-codec/encoding/zstd"
)

type DACodecV2 struct{}

<<<<<<< HEAD
// init registers the DACodecV2 with the encoding package.
func init() {
	encoding.RegisterCodec(encoding.CodecV2, func() encoding.Codec {
		return &DACodecV2{}
	})
}

// Codecv2MaxNumChunks is the maximum number of chunks that a batch can contain.
const Codecv2MaxNumChunks = 45
=======
const BlockContextByteSize = codecv1.BlockContextByteSize

// DABlock represents a Data Availability Block.
type DABlock = codecv1.DABlock

// DAChunk groups consecutive DABlocks with their transactions.
type DAChunk = codecv1.DAChunk

// DAChunkRawTx groups consecutive DABlocks with their L2 transactions, L1 msgs are loaded in another place.
type DAChunkRawTx = codecv1.DAChunkRawTx

// DABatch contains metadata about a batch of DAChunks.
type DABatch struct {
	// header
	Version                uint8
	BatchIndex             uint64
	L1MessagePopped        uint64
	TotalL1MessagePopped   uint64
	DataHash               common.Hash
	BlobVersionedHash      common.Hash
	ParentBatchHash        common.Hash
	SkippedL1MessageBitmap []byte
>>>>>>> 41c64864

// Version returns the codec version.
func (o *DACodecV2) Version() encoding.CodecVersion {
	return encoding.CodecV2
}

// NewDABlock creates a new DABlock from the given encoding.Block and the total number of L1 messages popped before.
func (o *DACodecV2) NewDABlock(block *encoding.Block, totalL1MessagePoppedBefore uint64) (encoding.DABlock, error) {
	if !block.Header.Number.IsUint64() {
		return nil, errors.New("block number is not uint64")
	}

	// note: numL1Messages includes skipped messages
	numL1Messages := block.NumL1Messages(totalL1MessagePoppedBefore)
	if numL1Messages > math.MaxUint16 {
		return nil, errors.New("number of L1 messages exceeds max uint16")
	}

	// note: numTransactions includes skipped messages
	numL2Transactions := block.NumL2Transactions()
	numTransactions := numL1Messages + numL2Transactions
	if numTransactions > math.MaxUint16 {
		return nil, errors.New("number of transactions exceeds max uint16")
	}

	daBlock := encoding.NewDABlockV0(
		block.Header.Number.Uint64(), // number
		block.Header.Time,            // timestamp
		block.Header.BaseFee,         // baseFee
		block.Header.GasLimit,        // gasLimit
		uint16(numTransactions),      // numTransactions
		uint16(numL1Messages),        // numL1Messages
	)

	return daBlock, nil
}

// NewDAChunk creates a new DAChunk from the given encoding.Chunk and the total number of L1 messages popped before.
func (o *DACodecV2) NewDAChunk(chunk *encoding.Chunk, totalL1MessagePoppedBefore uint64) (encoding.DAChunk, error) {
	if len(chunk.Blocks) == 0 {
		return nil, errors.New("number of blocks is 0")
	}

	if len(chunk.Blocks) > 255 {
		return nil, errors.New("number of blocks exceeds 1 byte")
	}

	var blocks []encoding.DABlock
	var txs [][]*types.TransactionData

	for _, block := range chunk.Blocks {
		b, err := o.NewDABlock(block, totalL1MessagePoppedBefore)
		if err != nil {
			return nil, err
		}
		blocks = append(blocks, b)
		totalL1MessagePoppedBefore += block.NumL1Messages(totalL1MessagePoppedBefore)
		txs = append(txs, block.Transactions)
	}

	daChunk := encoding.NewDAChunkV1(
		blocks, // blocks
		txs,    // transactions
	)

	return daChunk, nil
}

// DecodeDAChunksRawTx takes a byte slice and decodes it into a []*DAChunkRawTx.
func DecodeDAChunksRawTx(bytes [][]byte) ([]*DAChunkRawTx, error) {
	return codecv1.DecodeDAChunksRawTx(bytes)
}

// NewDABatch creates a DABatch from the provided encoding.Batch.
func (o *DACodecV2) NewDABatch(batch *encoding.Batch) (encoding.DABatch, error) {
	// this encoding can only support a fixed number of chunks per batch
	if len(batch.Chunks) > Codecv2MaxNumChunks {
		return nil, errors.New("too many chunks in batch")
	}

	if len(batch.Chunks) == 0 {
		return nil, errors.New("too few chunks in batch")
	}

	// batch data hash
	dataHash, err := o.computeBatchDataHash(batch.Chunks, batch.TotalL1MessagePoppedBefore)
	if err != nil {
		return nil, err
	}

	// skipped L1 messages bitmap
	bitmapBytes, totalL1MessagePoppedAfter, err := encoding.ConstructSkippedBitmap(batch.Index, batch.Chunks, batch.TotalL1MessagePoppedBefore)
	if err != nil {
		return nil, err
	}

	// blob payload
	blob, blobVersionedHash, z, _, err := o.constructBlobPayload(batch.Chunks, false /* no mock */)
	if err != nil {
		return nil, err
	}

	daBatch := encoding.NewDABatchV1(
		uint8(encoding.CodecV2), // version
		batch.Index,             // batchIndex
		totalL1MessagePoppedAfter-batch.TotalL1MessagePoppedBefore, // l1MessagePopped
		totalL1MessagePoppedAfter,                                  // totalL1MessagePopped
		dataHash,                                                   // dataHash
		batch.ParentBatchHash,                                      // parentBatchHash
		blobVersionedHash,                                          // blobVersionedHash
		bitmapBytes,                                                // skippedL1MessageBitmap
		blob,                                                       // blob
		z,                                                          // z
	)

	return daBatch, nil
}

// NewDABatchWithExpectedBlobVersionedHashes creates a DABatch from the provided Batch.
// It also checks if the blob versioned hashes are as expected.
func (o *DACodecV2) NewDABatchWithExpectedBlobVersionedHashes(batch *encoding.Batch, hashes []common.Hash) (encoding.DABatch, error) {
	daBatch, err := o.NewDABatch(batch)
	if err != nil {
		return nil, err
	}

	if !reflect.DeepEqual(daBatch.BlobVersionedHashes(), hashes) {
		return nil, fmt.Errorf("blob versioned hashes do not match. Expected: %v, Got: %v", hashes, daBatch.BlobVersionedHashes())
	}

	return daBatch, nil
}

// constructBlobPayload constructs the 4844 blob payload.
func (o *DACodecV2) constructBlobPayload(chunks []*encoding.Chunk, useMockTxData bool) (*kzg4844.Blob, common.Hash, *kzg4844.Point, []byte, error) {
	// metadata consists of num_chunks (2 bytes) and chunki_size (4 bytes per chunk)
	metadataLength := 2 + Codecv2MaxNumChunks*4

	// batchBytes represents the raw (un-compressed and un-padded) blob payload
	batchBytes := make([]byte, metadataLength)

	// challenge digest preimage
	// 1 hash for metadata, 1 hash for each chunk, 1 hash for blob versioned hash
	challengePreimage := make([]byte, (1+Codecv2MaxNumChunks+1)*32)

	// the chunk data hash used for calculating the challenge preimage
	var chunkDataHash common.Hash

	// blob metadata: num_chunks
	binary.BigEndian.PutUint16(batchBytes[0:], uint16(len(chunks)))

	// encode blob metadata and L2 transactions,
	// and simultaneously also build challenge preimage
	for chunkID, chunk := range chunks {
		currentChunkStartIndex := len(batchBytes)

		for _, block := range chunk.Blocks {
			for _, tx := range block.Transactions {
				if tx.Type == types.L1MessageTxType {
					continue
				}

				// encode L2 txs into blob payload
				rlpTxData, err := encoding.ConvertTxDataToRLPEncoding(tx, useMockTxData)
				if err != nil {
					return nil, common.Hash{}, nil, nil, err
				}
				batchBytes = append(batchBytes, rlpTxData...)
			}
		}

		// blob metadata: chunki_size
		if chunkSize := len(batchBytes) - currentChunkStartIndex; chunkSize != 0 {
			binary.BigEndian.PutUint32(batchBytes[2+4*chunkID:], uint32(chunkSize))
		}

		// challenge: compute chunk data hash
		chunkDataHash = crypto.Keccak256Hash(batchBytes[currentChunkStartIndex:])
		copy(challengePreimage[32+chunkID*32:], chunkDataHash[:])
	}

	// if we have fewer than Codecv2MaxNumChunks chunks, the rest
	// of the blob metadata is correctly initialized to 0,
	// but we need to add padding to the challenge preimage
	for chunkID := len(chunks); chunkID < Codecv2MaxNumChunks; chunkID++ {
		// use the last chunk's data hash as padding
		copy(challengePreimage[32+chunkID*32:], chunkDataHash[:])
	}

	// challenge: compute metadata hash
	hash := crypto.Keccak256Hash(batchBytes[0:metadataLength])
	copy(challengePreimage[0:], hash[:])

	// blobBytes represents the compressed blob payload (batchBytes)
	blobBytes, err := zstd.CompressScrollBatchBytes(batchBytes)
	if err != nil {
		return nil, common.Hash{}, nil, nil, err
	}

	// Only apply this check when the uncompressed batch data has exceeded 128 KiB.
	if !useMockTxData && len(batchBytes) > 131072 {
		// Check compressed data compatibility.
		if err = encoding.CheckCompressedDataCompatibility(blobBytes); err != nil {
			log.Error("constructBlobPayload: compressed data compatibility check failed", "err", err, "batchBytes", hex.EncodeToString(batchBytes), "blobBytes", hex.EncodeToString(blobBytes))
			return nil, common.Hash{}, nil, nil, err
		}
	}

	if len(blobBytes) > 126976 {
		log.Error("constructBlobPayload: Blob payload exceeds maximum size", "size", len(blobBytes), "blobBytes", hex.EncodeToString(blobBytes))
		return nil, common.Hash{}, nil, nil, errors.New("Blob payload exceeds maximum size")
	}

	// convert raw data to BLSFieldElements
	blob, err := encoding.MakeBlobCanonical(blobBytes)
	if err != nil {
		return nil, common.Hash{}, nil, nil, err
	}

	// compute blob versioned hash
	c, err := kzg4844.BlobToCommitment(blob)
	if err != nil {
		return nil, common.Hash{}, nil, nil, errors.New("failed to create blob commitment")
	}
	blobVersionedHash := kzg4844.CalcBlobHashV1(sha256.New(), &c)

	// challenge: append blob versioned hash
	copy(challengePreimage[(1+Codecv2MaxNumChunks)*32:], blobVersionedHash[:])

	// compute z = challenge_digest % BLS_MODULUS
	challengeDigest := crypto.Keccak256Hash(challengePreimage)
	pointBigInt := new(big.Int).Mod(new(big.Int).SetBytes(challengeDigest[:]), encoding.BLSModulus)
	pointBytes := pointBigInt.Bytes()

	// the challenge point z
	var z kzg4844.Point
	start := 32 - len(pointBytes)
	copy(z[start:], pointBytes)

	return blob, blobVersionedHash, &z, blobBytes, nil
}

// DecodeTxsFromBlob decodes txs from blob bytes and writes to chunks
func DecodeTxsFromBlob(blob *kzg4844.Blob, chunks []*DAChunkRawTx) error {
	compressedBytes := encoding.BytesFromBlobCanonical(blob)
	magics := []byte{0x28, 0xb5, 0x2f, 0xfd}

	batchBytes, err := encoding.DecompressScrollBlobToBatch(append(magics, compressedBytes[:]...))
	if err != nil {
		return err
	}
	return codecv1.DecodeTxsFromBytes(batchBytes, chunks, MaxNumChunks)
}

// NewDABatchFromBytes decodes the given byte slice into a DABatch.
// Note: This function only populates the batch header, it leaves the blob-related fields empty.
func (o *DACodecV2) NewDABatchFromBytes(data []byte) (encoding.DABatch, error) {
	if len(data) < 121 {
		return nil, fmt.Errorf("insufficient data for DABatch, expected at least 121 bytes but got %d", len(data))
	}

	if encoding.CodecVersion(data[0]) != encoding.CodecV2 {
		return nil, fmt.Errorf("invalid codec version: %d, expected: %d", data[0], encoding.CodecV2)
	}

	b := encoding.NewDABatchV1(
		data[0],                              // version
		binary.BigEndian.Uint64(data[1:9]),   // batchIndex
		binary.BigEndian.Uint64(data[9:17]),  // l1MessagePopped
		binary.BigEndian.Uint64(data[17:25]), // totalL1MessagePopped
		common.BytesToHash(data[25:57]),      // dataHash
		common.BytesToHash(data[89:121]),     // parentBatchHash
		common.BytesToHash(data[57:89]),      // blobVersionedHash
		data[121:],                           // skippedL1MessageBitmap
		nil,                                  // blob
		nil,                                  // z
	)

	return b, nil
}

// EstimateChunkL1CommitBatchSizeAndBlobSize estimates the L1 commit uncompressed batch size and compressed blob size for a single chunk.
func (o *DACodecV2) EstimateChunkL1CommitBatchSizeAndBlobSize(c *encoding.Chunk) (uint64, uint64, error) {
	batchBytes, err := encoding.ConstructBatchPayloadInBlob([]*encoding.Chunk{c}, Codecv2MaxNumChunks)
	if err != nil {
		return 0, 0, err
	}
	blobBytes, err := zstd.CompressScrollBatchBytes(batchBytes)
	if err != nil {
		return 0, 0, err
	}
	return uint64(len(batchBytes)), encoding.CalculatePaddedBlobSize(uint64(len(blobBytes))), nil
}

// EstimateBatchL1CommitBatchSizeAndBlobSize estimates the L1 commit uncompressed batch size and compressed blob size for a batch.
func (o *DACodecV2) EstimateBatchL1CommitBatchSizeAndBlobSize(b *encoding.Batch) (uint64, uint64, error) {
	batchBytes, err := encoding.ConstructBatchPayloadInBlob(b.Chunks, Codecv2MaxNumChunks)
	if err != nil {
		return 0, 0, err
	}
	blobBytes, err := zstd.CompressScrollBatchBytes(batchBytes)
	if err != nil {
		return 0, 0, err
	}
	return uint64(len(batchBytes)), encoding.CalculatePaddedBlobSize(uint64(len(blobBytes))), nil
}

// CheckChunkCompressedDataCompatibility checks the compressed data compatibility for a batch built from a single chunk.
// It constructs a batch payload, compresses the data, and checks the compressed data compatibility if the uncompressed data exceeds 128 KiB.
func (o *DACodecV2) CheckChunkCompressedDataCompatibility(c *encoding.Chunk) (bool, error) {
	batchBytes, err := encoding.ConstructBatchPayloadInBlob([]*encoding.Chunk{c}, Codecv2MaxNumChunks)
	if err != nil {
		return false, err
	}
	blobBytes, err := zstd.CompressScrollBatchBytes(batchBytes)
	if err != nil {
		return false, err
	}
	// Only apply this check when the uncompressed batch data has exceeded 128 KiB.
	if len(batchBytes) <= 131072 {
		return true, nil
	}
	if err = encoding.CheckCompressedDataCompatibility(blobBytes); err != nil {
		log.Warn("CheckChunkCompressedDataCompatibility: compressed data compatibility check failed", "err", err, "batchBytes", hex.EncodeToString(batchBytes), "blobBytes", hex.EncodeToString(blobBytes))
		return false, nil
	}
	return true, nil
}

// CheckBatchCompressedDataCompatibility checks the compressed data compatibility for a batch.
// It constructs a batch payload, compresses the data, and checks the compressed data compatibility if the uncompressed data exceeds 128 KiB.
func (o *DACodecV2) CheckBatchCompressedDataCompatibility(b *encoding.Batch) (bool, error) {
	batchBytes, err := encoding.ConstructBatchPayloadInBlob(b.Chunks, Codecv2MaxNumChunks)
	if err != nil {
		return false, err
	}
	blobBytes, err := zstd.CompressScrollBatchBytes(batchBytes)
	if err != nil {
		return false, err
	}
	// Only apply this check when the uncompressed batch data has exceeded 128 KiB.
	if len(batchBytes) <= 131072 {
		return true, nil
	}
	if err = encoding.CheckCompressedDataCompatibility(blobBytes); err != nil {
		log.Warn("CheckBatchCompressedDataCompatibility: compressed data compatibility check failed", "err", err, "batchBytes", hex.EncodeToString(batchBytes), "blobBytes", hex.EncodeToString(blobBytes))
		return false, nil
	}
	return true, nil
}

// EstimateChunkL1CommitCalldataSize calculates the calldata size needed for committing a chunk to L1 approximately.
func (o *DACodecV2) EstimateChunkL1CommitCalldataSize(c *encoding.Chunk) (uint64, error) {
	return uint64(encoding.BlockContextByteSize * len(c.Blocks)), nil
}

// EstimateBatchL1CommitCalldataSize calculates the calldata size in l1 commit for this batch approximately.
func (o *DACodecV2) EstimateBatchL1CommitCalldataSize(b *encoding.Batch) (uint64, error) {
	var totalL1CommitCalldataSize uint64
	for _, chunk := range b.Chunks {
		chunkL1CommitCalldataSize, err := o.EstimateChunkL1CommitCalldataSize(chunk)
		if err != nil {
			return 0, err
		}
		totalL1CommitCalldataSize += chunkL1CommitCalldataSize
	}
	return totalL1CommitCalldataSize, nil
}

// EstimateBlockL1CommitGas calculates the total L1 commit gas for this block approximately.
func (o *DACodecV2) EstimateBlockL1CommitGas(b *encoding.Block) (uint64, error) {
	var total uint64
	var numL1Messages uint64
	for _, txData := range b.Transactions {
		if txData.Type == types.L1MessageTxType {
			numL1Messages++
			continue
		}
	}

	total += encoding.CalldataNonZeroByteGas * encoding.BlockContextByteSize

	// sload
	total += 2100 * numL1Messages // numL1Messages times cold sload in L1MessageQueue

	// staticcall
	total += 100 * numL1Messages // numL1Messages times call to L1MessageQueue
	total += 100 * numL1Messages // numL1Messages times warm address access to L1MessageQueue

	total += encoding.GetMemoryExpansionCost(36) * numL1Messages // staticcall to proxy
	total += 100 * numL1Messages                                 // read admin in proxy
	total += 100 * numL1Messages                                 // read impl in proxy
	total += 100 * numL1Messages                                 // access impl
	total += encoding.GetMemoryExpansionCost(36) * numL1Messages // delegatecall to impl

	return total, nil
}

// EstimateChunkL1CommitGas calculates the total L1 commit gas for this chunk approximately.
func (o *DACodecV2) EstimateChunkL1CommitGas(c *encoding.Chunk) (uint64, error) {
	var totalNonSkippedL1Messages uint64
	var totalL1CommitGas uint64
	for _, block := range c.Blocks {
		totalNonSkippedL1Messages += uint64(len(block.Transactions)) - block.NumL2Transactions()
		blockL1CommitGas, err := o.EstimateBlockL1CommitGas(block)
		if err != nil {
			return 0, err
		}
		totalL1CommitGas += blockL1CommitGas
	}

	numBlocks := uint64(len(c.Blocks))
	totalL1CommitGas += 100 * numBlocks                 // numBlocks times warm sload
	totalL1CommitGas += encoding.CalldataNonZeroByteGas // numBlocks field of chunk encoding in calldata

	totalL1CommitGas += encoding.GetKeccak256Gas(58*numBlocks + 32*totalNonSkippedL1Messages) // chunk hash
	return totalL1CommitGas, nil
}

// EstimateBatchL1CommitGas calculates the total L1 commit gas for this batch approximately.
func (o *DACodecV2) EstimateBatchL1CommitGas(b *encoding.Batch) (uint64, error) {
	var totalL1CommitGas uint64

	// Add extra gas costs
	totalL1CommitGas += 100000                          // constant to account for ops like _getAdmin, _implementation, _requireNotPaused, etc
	totalL1CommitGas += 4 * 2100                        // 4 one-time cold sload for commitBatch
	totalL1CommitGas += 20000                           // 1 time sstore
	totalL1CommitGas += 21000                           // base fee for tx
	totalL1CommitGas += encoding.CalldataNonZeroByteGas // version in calldata

	// adjusting gas:
	// add 1 time cold sload (2100 gas) for L1MessageQueue
	// add 1 time cold address access (2600 gas) for L1MessageQueue
	// minus 1 time warm sload (100 gas) & 1 time warm address access (100 gas)
	totalL1CommitGas += (2100 + 2600 - 100 - 100)
	totalL1CommitGas += encoding.GetKeccak256Gas(89 + 32)           // parent batch header hash, length is estimated as 89 (constant part)+ 32 (1 skippedL1MessageBitmap)
	totalL1CommitGas += encoding.CalldataNonZeroByteGas * (89 + 32) // parent batch header in calldata

	// adjust batch data hash gas cost
	totalL1CommitGas += encoding.GetKeccak256Gas(uint64(32 * len(b.Chunks)))

	totalL1MessagePoppedBefore := b.TotalL1MessagePoppedBefore

	for _, chunk := range b.Chunks {
		chunkL1CommitGas, err := o.EstimateChunkL1CommitGas(chunk)
		if err != nil {
			return 0, err
		}
		totalL1CommitGas += chunkL1CommitGas

		totalL1MessagePoppedInChunk := chunk.NumL1Messages(totalL1MessagePoppedBefore)
		totalL1MessagePoppedBefore += totalL1MessagePoppedInChunk

		totalL1CommitGas += encoding.CalldataNonZeroByteGas * (32 * (totalL1MessagePoppedInChunk + 255) / 256)
		totalL1CommitGas += encoding.GetKeccak256Gas(89 + 32*(totalL1MessagePoppedInChunk+255)/256)

		var totalL1CommitCalldataSize uint64
		chunkL1CommitCalldataSize, err := o.EstimateChunkL1CommitCalldataSize(chunk)
		if err != nil {
			return 0, err
		}
		totalL1CommitCalldataSize += chunkL1CommitCalldataSize
		totalL1CommitGas += encoding.GetMemoryExpansionCost(totalL1CommitCalldataSize)
	}

	return totalL1CommitGas, nil
}

// SetCompression enables or disables compression.
func (o *DACodecV2) SetCompression(enable bool) {}

// computeBatchDataHash computes the data hash of the batch.
// Note: The batch hash and batch data hash are two different hashes,
// the former is used for identifying a badge in the contracts,
// the latter is used in the public input to the provers.
func (o *DACodecV2) computeBatchDataHash(chunks []*encoding.Chunk, totalL1MessagePoppedBefore uint64) (common.Hash, error) {
	var dataBytes []byte
	totalL1MessagePoppedBeforeChunk := totalL1MessagePoppedBefore

	for _, chunk := range chunks {
		daChunk, err := o.NewDAChunk(chunk, totalL1MessagePoppedBeforeChunk)
		if err != nil {
			return common.Hash{}, err
		}
		totalL1MessagePoppedBeforeChunk += chunk.NumL1Messages(totalL1MessagePoppedBeforeChunk)
		chunkHash, err := daChunk.Hash()
		if err != nil {
			return common.Hash{}, err
		}
		dataBytes = append(dataBytes, chunkHash.Bytes()...)
	}

	dataHash := crypto.Keccak256Hash(dataBytes)
	return dataHash, nil
}

// DecodeDAChunks takes a byte slice and decodes it into a []DAChunk
func (o *DACodecV2) DecodeDAChunks(bytes [][]byte) ([]encoding.DAChunk, error) {
	var chunks []encoding.DAChunk
	for _, chunk := range bytes {
		if len(chunk) < 1 {
			return nil, fmt.Errorf("invalid chunk, length is less than 1")
		}

		numBlocks := int(chunk[0])
		if len(chunk) < 1+numBlocks*encoding.BlockContextByteSize {
			return nil, fmt.Errorf("chunk size doesn't match with numBlocks, byte length of chunk: %v, expected length: %v", len(chunk), 1+numBlocks*encoding.BlockContextByteSize)
		}

		blocks := make([]encoding.DABlock, numBlocks)
		for i := 0; i < numBlocks; i++ {
			startIdx := 1 + i*encoding.BlockContextByteSize // add 1 to skip numBlocks byte
			endIdx := startIdx + encoding.BlockContextByteSize
			blocks[i] = &encoding.DABlockV0{}
			err := blocks[i].Decode(chunk[startIdx:endIdx])
			if err != nil {
				return nil, err
			}
		}

		chunks = append(chunks, encoding.NewDAChunkV1(
			blocks, // blocks
			nil,    // transactions
		))
	}
	return chunks, nil
}

// JSONFromBytes for CodecV1 returns empty values.
func (c *DACodecV2) JSONFromBytes(data []byte) ([]byte, error) {
	// DACodecV2 doesn't need this, so just return empty values
	return nil, nil
}<|MERGE_RESOLUTION|>--- conflicted
+++ resolved
@@ -22,7 +22,6 @@
 
 type DACodecV2 struct{}
 
-<<<<<<< HEAD
 // init registers the DACodecV2 with the encoding package.
 func init() {
 	encoding.RegisterCodec(encoding.CodecV2, func() encoding.Codec {
@@ -32,30 +31,6 @@
 
 // Codecv2MaxNumChunks is the maximum number of chunks that a batch can contain.
 const Codecv2MaxNumChunks = 45
-=======
-const BlockContextByteSize = codecv1.BlockContextByteSize
-
-// DABlock represents a Data Availability Block.
-type DABlock = codecv1.DABlock
-
-// DAChunk groups consecutive DABlocks with their transactions.
-type DAChunk = codecv1.DAChunk
-
-// DAChunkRawTx groups consecutive DABlocks with their L2 transactions, L1 msgs are loaded in another place.
-type DAChunkRawTx = codecv1.DAChunkRawTx
-
-// DABatch contains metadata about a batch of DAChunks.
-type DABatch struct {
-	// header
-	Version                uint8
-	BatchIndex             uint64
-	L1MessagePopped        uint64
-	TotalL1MessagePopped   uint64
-	DataHash               common.Hash
-	BlobVersionedHash      common.Hash
-	ParentBatchHash        common.Hash
-	SkippedL1MessageBitmap []byte
->>>>>>> 41c64864
 
 // Version returns the codec version.
 func (o *DACodecV2) Version() encoding.CodecVersion {
@@ -125,8 +100,50 @@
 }
 
 // DecodeDAChunksRawTx takes a byte slice and decodes it into a []*DAChunkRawTx.
-func DecodeDAChunksRawTx(bytes [][]byte) ([]*DAChunkRawTx, error) {
-	return codecv1.DecodeDAChunksRawTx(bytes)
+// Beginning from codecv1 tx data posted to blobs, not to chunk bytes in calldata
+func (o *DACodecV2) DecodeDAChunksRawTx(bytes [][]byte) ([]*encoding.DAChunkRawTx, error) {
+	var chunks []*encoding.DAChunkRawTx
+	for _, chunk := range bytes {
+		if len(chunk) < 1 {
+			return nil, fmt.Errorf("invalid chunk, length is less than 1")
+		}
+
+		numBlocks := int(chunk[0])
+		if len(chunk) < 1+numBlocks*encoding.BlockContextByteSize {
+			return nil, fmt.Errorf("chunk size doesn't match with numBlocks, byte length of chunk: %v, expected length: %v", len(chunk), 1+numBlocks*encoding.BlockContextByteSize)
+		}
+
+		blocks := make([]encoding.DABlock, numBlocks)
+		for i := 0; i < numBlocks; i++ {
+			startIdx := 1 + i*encoding.BlockContextByteSize // add 1 to skip numBlocks byte
+			endIdx := startIdx + encoding.BlockContextByteSize
+			blocks[i] = &encoding.DABlockV0{}
+			err := blocks[i].Decode(chunk[startIdx:endIdx])
+			if err != nil {
+				return nil, err
+			}
+		}
+
+		var transactions []types.Transactions
+
+		chunks = append(chunks, &encoding.DAChunkRawTx{
+			Blocks:       blocks,
+			Transactions: transactions, // Transactions field is still empty in the phase of DecodeDAChunksRawTx, because txs moved to blobs and filled in DecodeTxsFromBlob method.
+		})
+	}
+	return chunks, nil
+}
+
+// DecodeTxsFromBlob decodes txs from blob bytes and writes to chunks
+func (o *DACodecV2) DecodeTxsFromBlob(blob *kzg4844.Blob, chunks []*encoding.DAChunkRawTx) error {
+	compressedBytes := encoding.BytesFromBlobCanonical(blob)
+	magics := []byte{0x28, 0xb5, 0x2f, 0xfd}
+
+	batchBytes, err := encoding.DecompressScrollBlobToBatch(append(magics, compressedBytes[:]...))
+	if err != nil {
+		return err
+	}
+	return encoding.DecodeTxsFromBytes(batchBytes, chunks, Codecv2MaxNumChunks)
 }
 
 // NewDABatch creates a DABatch from the provided encoding.Batch.
@@ -298,18 +315,6 @@
 	return blob, blobVersionedHash, &z, blobBytes, nil
 }
 
-// DecodeTxsFromBlob decodes txs from blob bytes and writes to chunks
-func DecodeTxsFromBlob(blob *kzg4844.Blob, chunks []*DAChunkRawTx) error {
-	compressedBytes := encoding.BytesFromBlobCanonical(blob)
-	magics := []byte{0x28, 0xb5, 0x2f, 0xfd}
-
-	batchBytes, err := encoding.DecompressScrollBlobToBatch(append(magics, compressedBytes[:]...))
-	if err != nil {
-		return err
-	}
-	return codecv1.DecodeTxsFromBytes(batchBytes, chunks, MaxNumChunks)
-}
-
 // NewDABatchFromBytes decodes the given byte slice into a DABatch.
 // Note: This function only populates the batch header, it leaves the blob-related fields empty.
 func (o *DACodecV2) NewDABatchFromBytes(data []byte) (encoding.DABatch, error) {
@@ -552,38 +557,6 @@
 	return dataHash, nil
 }
 
-// DecodeDAChunks takes a byte slice and decodes it into a []DAChunk
-func (o *DACodecV2) DecodeDAChunks(bytes [][]byte) ([]encoding.DAChunk, error) {
-	var chunks []encoding.DAChunk
-	for _, chunk := range bytes {
-		if len(chunk) < 1 {
-			return nil, fmt.Errorf("invalid chunk, length is less than 1")
-		}
-
-		numBlocks := int(chunk[0])
-		if len(chunk) < 1+numBlocks*encoding.BlockContextByteSize {
-			return nil, fmt.Errorf("chunk size doesn't match with numBlocks, byte length of chunk: %v, expected length: %v", len(chunk), 1+numBlocks*encoding.BlockContextByteSize)
-		}
-
-		blocks := make([]encoding.DABlock, numBlocks)
-		for i := 0; i < numBlocks; i++ {
-			startIdx := 1 + i*encoding.BlockContextByteSize // add 1 to skip numBlocks byte
-			endIdx := startIdx + encoding.BlockContextByteSize
-			blocks[i] = &encoding.DABlockV0{}
-			err := blocks[i].Decode(chunk[startIdx:endIdx])
-			if err != nil {
-				return nil, err
-			}
-		}
-
-		chunks = append(chunks, encoding.NewDAChunkV1(
-			blocks, // blocks
-			nil,    // transactions
-		))
-	}
-	return chunks, nil
-}
-
 // JSONFromBytes for CodecV1 returns empty values.
 func (c *DACodecV2) JSONFromBytes(data []byte) ([]byte, error) {
 	// DACodecV2 doesn't need this, so just return empty values
